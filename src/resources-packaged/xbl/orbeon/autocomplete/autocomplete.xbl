<!--
  Copyright (C) 2009 Orbeon, Inc.

  This program is free software; you can redistribute it and/or modify it under the terms of the
  GNU Lesser General Public License as published by the Free Software Foundation; either version
  2.1 of the License, or (at your option) any later version.

  This program is distributed in the hope that it will be useful, but WITHOUT ANY WARRANTY;
  without even the implied warranty of MERCHANTABILITY or FITNESS FOR A PARTICULAR PURPOSE.
  See the GNU Lesser General Public License for more details.

  The full text of the license is available at http://www.gnu.org/copyleft/lesser.html
  -->
<xbl:xbl xmlns:xhtml="http://www.w3.org/1999/xhtml"
         xmlns:xforms="http://www.w3.org/2002/xforms"
         xmlns:xs="http://www.w3.org/2001/XMLSchema"
         xmlns:ev="http://www.w3.org/2001/xml-events"
         xmlns:xi="http://www.w3.org/2001/XInclude"
         xmlns:xxi="http://orbeon.org/oxf/xml/xinclude"
         xmlns:xxforms="http://orbeon.org/oxf/xml/xforms"
         xmlns:fr="http://orbeon.org/oxf/xml/form-runner"
         xmlns:saxon="http://saxon.sf.net/"
         xmlns:xbl="http://www.w3.org/ns/xbl"
         xmlns:xxbl="http://orbeon.org/oxf/xml/xbl">

    <xbl:script src="/xbl/orbeon/autocomplete/autocomplete.js"/>
    <xbl:script src="/ops/yui/datasource/datasource.js"/>
    <xbl:script src="/ops/yui/autocomplete/autocomplete.js"/>

    <xbl:binding id="fr-autocomplete" element="fr|autocomplete">
        <xbl:resources>
            <xbl:style src="/ops/yui/autocomplete/assets/skins/sam/autocomplete.css"/>
            <xbl:style src="/xbl/orbeon/autocomplete/autocomplete.css"/>
        </xbl:resources>
        <xbl:template>
<<<<<<< HEAD
            <!-- Outer group -->
            <xforms:group xxbl:scope="outer" class="fr-autocomplete-container" xbl:attr="model context ref bind">
                <xbl:content includes="fr|autocomplete > xforms|label"/>

                <!-- Inner group -->
                <xforms:group id="component-inner-group" xxbl:scope="inner">

                    <!-- Variable pointing to external single-node binding -->
                    <xxforms:variable name="result" as="node()?">
                        <xxforms:sequence select="." xxbl:scope="outer"/>
                    </xxforms:variable>

                    <!-- Init event -->
                    <xforms:action ev:event="xforms-enabled" ev:observer="component-inner-group" ev:target="component-inner-group">
                        <xxforms:script>ORBEON.widget.AutoComplete.containerXFormsEnabled.call(this);</xxforms:script>
                    </xforms:action>

=======
            <!-- Local model -->
            <xforms:model id="autocomplete-model">
                <xforms:instance id="autocomplete-instance">
                    <autocomplete>
                        <textfield-value/>
                    </autocomplete>
                </xforms:instance>
            </xforms:model>
            <xforms:group id="autocomplete-container" class="fr-autocomplete-container" xbl:attr="model context ref bind">
                <xxforms:variable name="external-value" select="."/>
                <xbl:content includes="fr|autocomplete > xforms|label, fr|autocomplete > xforms|help, fr|autocomplete > xforms|hint, fr|autocomplete > xforms|alert"/>
                <!-- Init event -->
                <xforms:action ev:event="xforms-enabled" ev:observer="autocomplete-container"><xxforms:script>ORBEON.widget.AutoComplete.containerXFormsEnabled.call(this);</xxforms:script></xforms:action>
                <xforms:group appearance="xxforms:internal">
                    <!-- Stop propagation of all local UI events -->
                    <xforms:action ev:event="#all" ev:propagate="stop"/>
>>>>>>> 6432757d
                    <!-- Configuration -->
                    <xxforms:variable name="dynamic-itemset" xbl:attr="xbl:text=dynamic-itemset"/>
                    <xforms:output class="fr-autocomplete-dynamic-itemset" value="$dynamic-itemset" style="display: none"/>
                    <xxforms:variable name="max-results-displayed" xbl:attr="xbl:text=max-results-displayed"/>
                    <xforms:output class="fr-max-results-displayed" xxbl:attr="fr:max-results-displayed/@*" style="display: none"
                            value="if ($max-results-displayed != '') then $max-results-displayed else xxforms:property('oxf.xforms.xbl.fr.autocomplete.max-results-displayed')"/>

                    <!-- Controls -->
                    <!-- Dropdown with value shown by autocomplete -->
                    <xforms:select1 id="select1" ref="$result" class="fr-autocomplete-select1" style="display: none" appearance="minimal" xxforms:encrypt-item-values="false">
                        <xbl:content includes="xforms|itemset, xforms|item"/>
                    </xforms:select1>
                    <!-- Input with external value -->
                    <xforms:input id="external-value" ref="." class="fr-autocomplete-external-value" style="display: none"/>
                    <!-- Bridge so the JS code can notify the XForms code the user typed in the field -->
                    <xforms:trigger id="value-selected" class="fr-autocomplete-value-selected" style="display: none">
                        <xforms:label/>
                    </xforms:trigger>
                    <!-- Markup with input for the YUI autocomplete -->
                    <xhtml:div xbl:attr="class style">
<<<<<<< HEAD
                        <xforms:input ref="$result" xbl:attr="incremental" id="input" class="fr-autocomplete-input"/>
=======
                        <xforms:input model="autocomplete-model" ref="textfield-value" incremental="true" id="search" class="fr-autocomplete-search">
                            <xforms:action ev:event="xforms-value-changed">
                                <!-- If the search value is empty, set the external value to empty as well -->
                                <xforms:action if=". = ''">
                                    <xforms:setvalue ref="$external-value"/>
                                </xforms:action>
                                <!-- As the user types, dispatch event to notify the external world about the value entered by the user so far -->
                                <xforms:action if="$dynamic-itemset = 'true'">
                                    <xforms:dispatch targetid="fr-autocomplete" name="fr-search-changed">
                                        <xxforms:context name="fr-search-value" select="."/>
                                    </xforms:dispatch>
                                </xforms:action>
                            </xforms:action>
                        </xforms:input>
>>>>>>> 6432757d
                        <xhtml:div class="fr-autocomplete-yui-div"/>
                    </xhtml:div>

                    <!-- Stop propagation of all UI events -->
                    <xforms:action ev:event="#all" ev:propagate="stop"/>
                </xforms:group>
<<<<<<< HEAD

                <xbl:content includes="fr|autocomplete > xforms|help, fr|autocomplete > xforms|hint, fr|autocomplete > xforms|alert"/>
=======
>>>>>>> 6432757d
            </xforms:group>
        </xbl:template>
    </xbl:binding>

</xbl:xbl><|MERGE_RESOLUTION|>--- conflicted
+++ resolved
@@ -32,26 +32,7 @@
             <xbl:style src="/ops/yui/autocomplete/assets/skins/sam/autocomplete.css"/>
             <xbl:style src="/xbl/orbeon/autocomplete/autocomplete.css"/>
         </xbl:resources>
-        <xbl:template>
-<<<<<<< HEAD
-            <!-- Outer group -->
-            <xforms:group xxbl:scope="outer" class="fr-autocomplete-container" xbl:attr="model context ref bind">
-                <xbl:content includes="fr|autocomplete > xforms|label"/>
-
-                <!-- Inner group -->
-                <xforms:group id="component-inner-group" xxbl:scope="inner">
-
-                    <!-- Variable pointing to external single-node binding -->
-                    <xxforms:variable name="result" as="node()?">
-                        <xxforms:sequence select="." xxbl:scope="outer"/>
-                    </xxforms:variable>
-
-                    <!-- Init event -->
-                    <xforms:action ev:event="xforms-enabled" ev:observer="component-inner-group" ev:target="component-inner-group">
-                        <xxforms:script>ORBEON.widget.AutoComplete.containerXFormsEnabled.call(this);</xxforms:script>
-                    </xforms:action>
-
-=======
+        <xbl:implementation>
             <!-- Local model -->
             <xforms:model id="autocomplete-model">
                 <xforms:instance id="autocomplete-instance">
@@ -60,15 +41,25 @@
                     </autocomplete>
                 </xforms:instance>
             </xforms:model>
-            <xforms:group id="autocomplete-container" class="fr-autocomplete-container" xbl:attr="model context ref bind">
-                <xxforms:variable name="external-value" select="."/>
+        </xbl:implementation>
+        <xbl:template>
+            <!-- Outer group -->
+            <xforms:group xxbl:scope="outer" class="fr-autocomplete-container" xbl:attr="model context ref bind">
                 <xbl:content includes="fr|autocomplete > xforms|label, fr|autocomplete > xforms|help, fr|autocomplete > xforms|hint, fr|autocomplete > xforms|alert"/>
-                <!-- Init event -->
-                <xforms:action ev:event="xforms-enabled" ev:observer="autocomplete-container"><xxforms:script>ORBEON.widget.AutoComplete.containerXFormsEnabled.call(this);</xxforms:script></xforms:action>
-                <xforms:group appearance="xxforms:internal">
-                    <!-- Stop propagation of all local UI events -->
-                    <xforms:action ev:event="#all" ev:propagate="stop"/>
->>>>>>> 6432757d
+
+                <!-- Inner group -->
+                <xforms:group id="component-inner-group" xxbl:scope="inner">
+
+                    <!-- Variable pointing to external single-node binding -->
+                    <xxforms:variable name="external-value" as="node()?">
+                        <xxforms:sequence select="." xxbl:scope="outer"/>
+                    </xxforms:variable>
+
+                    <!-- Init event -->
+                    <xforms:action id="xf-en" ev:event="xforms-enabled" ev:observer="component-inner-group" ev:target="component-inner-group">
+                        <xxforms:script>ORBEON.widget.AutoComplete.containerXFormsEnabled.call(this);</xxforms:script>
+                    </xforms:action>
+
                     <!-- Configuration -->
                     <xxforms:variable name="dynamic-itemset" xbl:attr="xbl:text=dynamic-itemset"/>
                     <xforms:output class="fr-autocomplete-dynamic-itemset" value="$dynamic-itemset" style="display: none"/>
@@ -76,9 +67,8 @@
                     <xforms:output class="fr-max-results-displayed" xxbl:attr="fr:max-results-displayed/@*" style="display: none"
                             value="if ($max-results-displayed != '') then $max-results-displayed else xxforms:property('oxf.xforms.xbl.fr.autocomplete.max-results-displayed')"/>
 
-                    <!-- Controls -->
                     <!-- Dropdown with value shown by autocomplete -->
-                    <xforms:select1 id="select1" ref="$result" class="fr-autocomplete-select1" style="display: none" appearance="minimal" xxforms:encrypt-item-values="false">
+                    <xforms:select1 id="select1" ref="$external-value" class="fr-autocomplete-select1" style="display: none" appearance="minimal" xxforms:encrypt-item-values="false">
                         <xbl:content includes="xforms|itemset, xforms|item"/>
                     </xforms:select1>
                     <!-- Input with external value -->
@@ -89,9 +79,6 @@
                     </xforms:trigger>
                     <!-- Markup with input for the YUI autocomplete -->
                     <xhtml:div xbl:attr="class style">
-<<<<<<< HEAD
-                        <xforms:input ref="$result" xbl:attr="incremental" id="input" class="fr-autocomplete-input"/>
-=======
                         <xforms:input model="autocomplete-model" ref="textfield-value" incremental="true" id="search" class="fr-autocomplete-search">
                             <xforms:action ev:event="xforms-value-changed">
                                 <!-- If the search value is empty, set the external value to empty as well -->
@@ -106,18 +93,12 @@
                                 </xforms:action>
                             </xforms:action>
                         </xforms:input>
->>>>>>> 6432757d
                         <xhtml:div class="fr-autocomplete-yui-div"/>
                     </xhtml:div>
 
                     <!-- Stop propagation of all UI events -->
                     <xforms:action ev:event="#all" ev:propagate="stop"/>
                 </xforms:group>
-<<<<<<< HEAD
-
-                <xbl:content includes="fr|autocomplete > xforms|help, fr|autocomplete > xforms|hint, fr|autocomplete > xforms|alert"/>
-=======
->>>>>>> 6432757d
             </xforms:group>
         </xbl:template>
     </xbl:binding>
