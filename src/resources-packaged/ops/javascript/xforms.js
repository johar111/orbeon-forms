--- conflicted
+++ resolved
@@ -2391,13 +2391,10 @@
             // Button
             var button = control.tagName.toLowerCase() == "button" ? control : control.getElementsByTagName("button")[0];
             setReadonlyOnFormElement(button, isReadonly);
-<<<<<<< HEAD
-=======
         } else if (ORBEON.util.Dom.hasClass(control, "xforms-trigger-appearance-minimal")) {
             // Also update class xforms-trigger-readonly to style the a inside the span (in span layout, for IE6)
             if (isReadonly) ORBEON.util.Dom.addClass(control, "xforms-trigger-readonly");
             else            ORBEON.util.Dom.removeClass(control, "xforms-trigger-readonly");
->>>>>>> 91c7470b
         }
     },
 
@@ -6560,9 +6557,6 @@
                                                         if (isInput) {
                                                             // Additional attributes for xforms:input
                                                             ORBEON.xforms.Controls.setCurrentValue(documentElement, newControlValue, inputSize, inputLength, inputAutocomplete);
-<<<<<<< HEAD
-                                                        } else if (isTextarea && ! ORBEON.util.Dom.hasClass(documentElement, "xforms-mediatype-text-html")) {
-=======
                                                         } else if (isTextarea && ORBEON.util.Dom.hasClass(documentElement, "xforms-mediatype-text-html")) {
                                                             ORBEON.xforms.Controls.setCurrentValue(documentElement, newControlValue);
                                                             // Set again the server value based on the HTML as seen from the field. HTML changes slightly when it
@@ -6573,7 +6567,6 @@
                                                             // server accounts for the slight difference there might be in those 2 representations.
                                                             ORBEON.xforms.Globals.serverValue[documentElement.id] = ORBEON.xforms.Controls.getCurrentValue(documentElement);
                                                         } else if (isTextarea) {
->>>>>>> 91c7470b
                                                             // Additional attributes for xforms:textarea
                                                             ORBEON.xforms.Controls.setCurrentValue(documentElement, newControlValue, textareaMaxlength, textareaCols, textareaRows);
                                                         } else {
