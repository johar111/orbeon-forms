--- conflicted
+++ resolved
@@ -37,6 +37,8 @@
     private final boolean isAllowSendingValidEvents;
     private final boolean isAllowSendingRefreshEvents;
 
+    private final IndentedLogger indentedLogger;
+
     // Top-level controls
     private List<XFormsControl> children;   // top-level controls
 
@@ -45,7 +47,8 @@
 
     private boolean isBindingsDirty;    // whether the bindings must be reevaluated
 
-    public ControlTree(XFormsContainingDocument containingDocument) {
+    public ControlTree(XFormsContainingDocument containingDocument, IndentedLogger indentedLogger) {
+        this.indentedLogger = indentedLogger;
         controlIndex = new ControlIndex(XFormsProperties.isNoscript(containingDocument));
 
         // Obtain global information about event handlers. This is a rough optimization so we can avoid sending certain
@@ -66,20 +69,11 @@
      * Build the entire tree of controls and associated information.
      *
      * @param propertyContext       current context
-<<<<<<< HEAD
      * @param containingDocument    containing document
      * @param rootContainer         root XBL container
      * @param isRestoringState      whether this is called while restoring the state
      */
     public void initialize(PropertyContext propertyContext, XFormsContainingDocument containingDocument, XBLContainer rootContainer, boolean isRestoringState) {
-=======
-     * @param containingDocument
-     * @param indentedLogger        logger
-     * @param rootContainer
-     * @param evaluateItemsets  whether to evaluate itemsets (true when restoring dynamic state only)
-     */
-    public void initialize(PropertyContext propertyContext, XFormsContainingDocument containingDocument, IndentedLogger indentedLogger, XBLContainer rootContainer, boolean evaluateItemsets) {
->>>>>>> 4a6d2c0a
 
         indentedLogger.startHandleOperation("controls", "building");
 
@@ -112,13 +106,13 @@
             }
 
             // Evaluate controls
-            controlIndex.evaluateAll(containingDocument, propertyContext);
+            controlIndex.evaluateAll(indentedLogger, propertyContext);
 
             // Dispatch initialization events for all controls created in index
             if (!isRestoringState) {
                 // Copy list because it can be modified concurrently as events are being dispatched and handled
                 final List<String> controlsEffectiveIds = new ArrayList<String>(controlIndex.getEffectiveIdsToControls().keySet());
-                dispatchCreationEvents(propertyContext, containingDocument, controlsEffectiveIds);
+                dispatchCreationEvents(propertyContext, controlsEffectiveIds);
             }
 
             if (k == PROFILING_ITERATIONS - 1) {
@@ -138,15 +132,15 @@
         return isAllowSendingRefreshEvents;
     }
 
-    private void dispatchCreationEvents(PropertyContext propertyContext, XFormsContainingDocument containingDocument, Collection<String> controlsEffectiveIds) {
-        containingDocument.startHandleOperation("controls", "dispatching creation events");
+    private void dispatchCreationEvents(PropertyContext propertyContext, Collection<String> controlsEffectiveIds) {
+        indentedLogger.startHandleOperation("controls", "dispatching creation events");
         {
             for (String effectiveId: controlsEffectiveIds) {
                 final XFormsControl control = controlIndex.getControl(effectiveId);
                 dispatchCreationEvents(propertyContext, control);
             }
         }
-        containingDocument.endHandleOperation();
+        indentedLogger.endHandleOperation();
     }
 
     public void dispatchCreationEvents(PropertyContext propertyContext, XFormsControl control) {
@@ -154,10 +148,11 @@
             if (control.isRelevant()) {
                 final XFormsSingleNodeControl singleNodeControl = (XFormsSingleNodeControl) control;
                 final XBLContainer container = singleNodeControl.getXBLContainer();
+                final XFormsContainingDocument containingDocument = container.getContainingDocument();
 
                 // Dispatch xforms-enabled if needed
                 if (isAllowSendingRelevantEvents) {
-                    container.dispatchEvent(propertyContext, new XFormsEnabledEvent(singleNodeControl));
+                    container.dispatchEvent(propertyContext, new XFormsEnabledEvent(containingDocument, singleNodeControl));
                 }
 
                 // Dispatch events only if the MIP value is different from the default
@@ -165,25 +160,25 @@
                 // Dispatch xforms-required if needed
                 // TODO: must reacquire control and test for relevance again
                 if (isAllowSendingRequiredEvents && singleNodeControl.isRequired()) {
-                    container.dispatchEvent(propertyContext, new XFormsRequiredEvent(singleNodeControl));
+                    container.dispatchEvent(propertyContext, new XFormsRequiredEvent(containingDocument, singleNodeControl));
                 }
 
                 // Dispatch xforms-readonly if needed
                 // TODO: must reacquire control and test for relevance again
                 if (isAllowSendingReadonlyEvents && singleNodeControl.isReadonly()) {
-                    container.dispatchEvent(propertyContext, new XFormsReadonlyEvent(singleNodeControl));
+                    container.dispatchEvent(propertyContext, new XFormsReadonlyEvent(containingDocument, singleNodeControl));
                 }
 
                 // Dispatch xforms-invalid if needed
                 // TODO: must reacquire control and test for relevance again
                 if (isAllowSendingValidEvents && !singleNodeControl.isValid()) {
-                    container.dispatchEvent(propertyContext, new XFormsInvalidEvent(singleNodeControl));
-                }
-            }
-        }
-    }
-
-    public void dispatchDestructionEvents(PropertyContext propertyContext, XFormsContainingDocument containingDocument, XFormsRepeatIterationControl removedIteration) {
+                    container.dispatchEvent(propertyContext, new XFormsInvalidEvent(containingDocument, singleNodeControl));
+                }
+            }
+        }
+    }
+
+    public void dispatchDestructionEvents(PropertyContext propertyContext, XFormsRepeatIterationControl removedIteration) {
         // Gather ids of controls to handle
         final List<String> controlsEffectiveIds = new ArrayList<String>();
         visitChildrenControls(removedIteration, true, new XFormsControls.XFormsControlVisitorAdapter() {
@@ -202,23 +197,24 @@
         });
 
         // Dispatch events
-        dispatchDestructionEvents(propertyContext, containingDocument, controlIndex, controlsEffectiveIds);
-    }
-
-    private void dispatchDestructionEvents(PropertyContext propertyContext, XFormsContainingDocument containingDocument, ControlIndex index, List<String> controlsEffectiveIds) {
-        containingDocument.startHandleOperation("controls", "dispatching destruction events");
+        dispatchDestructionEvents(propertyContext, controlIndex, controlsEffectiveIds);
+    }
+
+    private void dispatchDestructionEvents(PropertyContext propertyContext, ControlIndex index, List<String> controlsEffectiveIds) {
+        indentedLogger.startHandleOperation("controls", "dispatching destruction events");
         // NOTE: We do not need copy the list here because it was created in dispatchDestructionEvents() above
         for (String effectiveId: controlsEffectiveIds) {
             final XFormsControl control = index.getControl(effectiveId);
             dispatchDestructionEvents(propertyContext, control);
         }
-        containingDocument.endHandleOperation();
+        indentedLogger.endHandleOperation();
     }
 
     public void dispatchDestructionEvents(PropertyContext propertyContext, XFormsControl control) {
         if (XFormsControl.supportsRefreshEvents(control)) {
             final XFormsSingleNodeControl singleNodeControl = (XFormsSingleNodeControl) control;
             final XBLContainer container = singleNodeControl.getXBLContainer();
+            final XFormsContainingDocument containingDocument = container.getContainingDocument();
 
             // Don't test for relevance here
             // o In iteration removal case, control is still relevant
@@ -226,7 +222,7 @@
 
             // Dispatch xforms-disabled if needed
             if (isAllowSendingRelevantEvents) {
-                container.dispatchEvent(propertyContext, new XFormsDisabledEvent(singleNodeControl));
+                container.dispatchEvent(propertyContext, new XFormsDisabledEvent(containingDocument, singleNodeControl));
             }
 
             // TODO: if control *becomes* non-relevant and value changed, arguably we should dispatch the value-changed event
@@ -244,9 +240,10 @@
             if (control.isRelevant()) {
                 final XFormsSingleNodeControl singleNodeControl = (XFormsSingleNodeControl) control;
                 final XBLContainer container = singleNodeControl.getXBLContainer();
+                final XFormsContainingDocument containingDocument = container.getContainingDocument();
 
                 if (isAllowSendingValueChangedEvents && singleNodeControl.isValueChanged()) {
-                    container.dispatchEvent(propertyContext, new XFormsValueChangeEvent(singleNodeControl));
+                    container.dispatchEvent(propertyContext, new XFormsValueChangeEvent(containingDocument, singleNodeControl));
                 }
 
                 // Dispatch events only if the MIP value is different from the previous value
@@ -258,9 +255,9 @@
 
                     if (previousValidState != newValidState) {
                         if (newValidState) {
-                            container.dispatchEvent(propertyContext, new XFormsValidEvent(singleNodeControl));
+                            container.dispatchEvent(propertyContext, new XFormsValidEvent(containingDocument, singleNodeControl));
                         } else {
-                            container.dispatchEvent(propertyContext, new XFormsInvalidEvent(singleNodeControl));
+                            container.dispatchEvent(propertyContext, new XFormsInvalidEvent(containingDocument, singleNodeControl));
                         }
                     }
                 }
@@ -271,9 +268,9 @@
 
                     if (previousRequiredState != newRequiredState) {
                         if (newRequiredState) {
-                            container.dispatchEvent(propertyContext, new XFormsRequiredEvent(singleNodeControl));
+                            container.dispatchEvent(propertyContext, new XFormsRequiredEvent(containingDocument, singleNodeControl));
                         } else {
-                            container.dispatchEvent(propertyContext, new XFormsOptionalEvent(singleNodeControl));
+                            container.dispatchEvent(propertyContext, new XFormsOptionalEvent(containingDocument, singleNodeControl));
                         }
                     }
                 }
@@ -284,9 +281,9 @@
 
                     if (previousReadonlyState != newReadonlyState) {
                         if (newReadonlyState) {
-                            container.dispatchEvent(propertyContext, new XFormsReadonlyEvent(singleNodeControl));
+                            container.dispatchEvent(propertyContext, new XFormsReadonlyEvent(containingDocument, singleNodeControl));
                         } else {
-                            container.dispatchEvent(propertyContext, new XFormsReadwriteEvent(singleNodeControl));
+                            container.dispatchEvent(propertyContext, new XFormsReadwriteEvent(containingDocument, singleNodeControl));
                         }
                     }
                 }
@@ -353,7 +350,7 @@
         return repeatIterationControl;
     }
 
-    public void initializeRepeatIterationTree(PropertyContext propertyContext, XFormsContainingDocument containingDocument, XFormsRepeatIterationControl repeatIteration) {
+    public void initializeRepeatIterationTree(PropertyContext propertyContext, XFormsRepeatIterationControl repeatIteration) {
 
         // Gather all control ids and controls
         final Map<String, XFormsControl> effectiveIdsToControls = new LinkedHashMap<String, XFormsControl>();
@@ -365,10 +362,10 @@
         });
 
         // Evaluate controls, passing directly all the controls
-        ControlIndex.evaluateAll(containingDocument, propertyContext, effectiveIdsToControls.values());
+        ControlIndex.evaluateAll(indentedLogger, propertyContext, effectiveIdsToControls.values());
 
         // Dispatch initialization events, passing the ids only
-        dispatchCreationEvents(propertyContext, containingDocument, effectiveIdsToControls.keySet());
+        dispatchCreationEvents(propertyContext, effectiveIdsToControls.keySet());
     }
 
     // NOTE: not used yet as of 2009-08
@@ -969,19 +966,19 @@
                 || (isNoscript && control instanceof XFormsSelectControl && ((XFormsSelectControl) control).isFullAppearance());
     }
 
-    public void evaluateAll(XFormsContainingDocument containingDocument, PropertyContext propertyContext) {
-        evaluateAll(containingDocument, propertyContext, getEffectiveIdsToControls().values());
-    }
-
-    public static void evaluateAll(XFormsContainingDocument containingDocument, PropertyContext propertyContext, Collection<XFormsControl> effectiveIdsToControls) {
-        containingDocument.startHandleOperation("controls", "evaluating");
+    public void evaluateAll(IndentedLogger indentedLogger, PropertyContext propertyContext) {
+        evaluateAll(indentedLogger, propertyContext, getEffectiveIdsToControls().values());
+    }
+
+    public static void evaluateAll(IndentedLogger indentedLogger, PropertyContext propertyContext, Collection<XFormsControl> effectiveIdsToControls) {
+        indentedLogger.startHandleOperation("controls", "evaluating");
         {
             // Evaluate all controls
             for (final XFormsControl currentControl: effectiveIdsToControls) {
                 currentControl.evaluateIfNeeded(propertyContext, false);
             }
         }
-        containingDocument.endHandleOperation();
+        indentedLogger.endHandleOperation();
     }
 
     public XFormsControl getControl(String effectiveId) {
