/**
 * Copyright (C) 2009 Orbeon, Inc.
 *
 * This program is free software; you can redistribute it and/or modify it under the terms of the
 * GNU Lesser General Public License as published by the Free Software Foundation; either version
 * 2.1 of the License, or (at your option) any later version.
 *
 * This program is distributed in the hope that it will be useful, but WITHOUT ANY WARRANTY;
 * without even the implied warranty of MERCHANTABILITY or FITNESS FOR A PARTICULAR PURPOSE.
 * See the GNU Lesser General Public License for more details.
 *
 * The full text of the license is available at http://www.gnu.org/copyleft/lesser.html
 */
package org.orbeon.oxf.xforms;

import org.apache.commons.lang.StringUtils;
import org.orbeon.oxf.properties.Properties;
import org.orbeon.oxf.util.Connection;
import org.orbeon.saxon.om.FastStringBuffer;

import java.util.*;

public class XFormsProperties {

    public static final String XFORMS_PROPERTY_PREFIX = "oxf.xforms.";

    // Document properties
    public static final String STATE_HANDLING_PROPERTY = "state-handling";
    public static final String STATE_HANDLING_SERVER_VALUE = "server";
    public static final String STATE_HANDLING_CLIENT_VALUE = "client";
    public static final String STATE_HANDLING_SESSION_VALUE = "session"; // deprecated

    public static final String NOSCRIPT_PROPERTY = "noscript";
    public static final String AJAX_PORTLET_PROPERTY = "ajax-portlet";

    public static final String READONLY_APPEARANCE_PROPERTY = "readonly-appearance";
    public static final String READONLY_APPEARANCE_STATIC_VALUE = "static";
    public static final String READONLY_APPEARANCE_DYNAMIC_VALUE = "dynamic";

    public static final String ORDER_PROPERTY = "order";
    public static final String DEFAULT_ORDER_PROPERTY = "label control help alert hint";

    public static final String LABEL_ELEMENT_NAME_PROPERTY = "label-element";
    public static final String HINT_ELEMENT_NAME_PROPERTY = "hint-element";
    public static final String HELP_ELEMENT_NAME_PROPERTY = "help-element";
    public static final String ALERT_ELEMENT_NAME_PROPERTY = "alert-element";

    public static final String EXTERNAL_EVENTS_PROPERTY = "external-events";
    private static final String READONLY_PROPERTY = "readonly";

    private static final String OPTIMIZE_GET_ALL_PROPERTY = "optimize-get-all";
    private static final String OPTIMIZE_LOCAL_SUBMISSION_REPLACE_ALL_PROPERTY = "optimize-local-submission";
    private static final String OPTIMIZE_LOCAL_SUBMISSION_FORWARD_PROPERTY = "local-submission-forward";
    private static final String OPTIMIZE_LOCAL_SUBMISSION_INCLUDE_PROPERTY = "local-submission-include";
    private static final String OPTIMIZE_LOCAL_INSTANCE_INCLUDE_PROPERTY = "local-instance-include";
//    private static final String XFORMS_OPTIMIZE_LOCAL_INSTANCE_LOADS_PROPERTY = "optimize-local-instance-loads";
    private static final String OPTIMIZE_RELEVANCE_PROPERTY = "optimize-relevance";
    private static final String EXPOSE_XPATH_TYPES_PROPERTY = "expose-xpath-types";
    private static final String PLAIN_VALUE_CHANGE_PROPERTY = "server.events.plain-value-change";
    private static final String INITIAL_REFRESH_EVENTS_PROPERTY = "server.events.initial-refresh-events";
    private static final String EXCEPTION_ON_INVALID_CLIENT_CONTROL_PROPERTY = "exception-invalid-client-control";
    private static final String AJAX_SHOW_LOADING_ICON_PROPERTY = "ajax.show-loading-icon";
    private static final String AJAX_SHOW_ERRORS_PROPERTY = "ajax.show-errors";

    private static final String MINIMAL_RESOURCES_PROPERTY = "minimal-resources";
    private static final String COMBINE_RESOURCES_PROPERTY = "combine-resources";

    private static final String SKIP_SCHEMA_VALIDATION_PROPERTY = "skip-schema-validation";

    private static final String TYPE_OUTPUT_FORMAT_PROPERTY_PREFIX = "format.output.";
    private static final String TYPE_INPUT_FORMAT_PROPERTY_PREFIX = "format.input.";

    private static final String DATE_FORMAT_PROPERTY = TYPE_OUTPUT_FORMAT_PROPERTY_PREFIX + "date";
    private static final String DATETIME_FORMAT_PROPERTY = TYPE_OUTPUT_FORMAT_PROPERTY_PREFIX + "dateTime";
    private static final String TIME_FORMAT_PROPERTY = TYPE_OUTPUT_FORMAT_PROPERTY_PREFIX + "time";
    private static final String DECIMAL_FORMAT_PROPERTY = TYPE_OUTPUT_FORMAT_PROPERTY_PREFIX + "decimal";
    private static final String INTEGER_FORMAT_PROPERTY = TYPE_OUTPUT_FORMAT_PROPERTY_PREFIX + "integer";
    private static final String FLOAT_FORMAT_PROPERTY = TYPE_OUTPUT_FORMAT_PROPERTY_PREFIX + "float";
    private static final String DOUBLE_FORMAT_PROPERTY = TYPE_OUTPUT_FORMAT_PROPERTY_PREFIX + "double";

    private static final String DATE_FORMAT_INPUT_PROPERTY = TYPE_INPUT_FORMAT_PROPERTY_PREFIX + "date";
    private static final String TIME_FORMAT_INPUT_PROPERTY = TYPE_INPUT_FORMAT_PROPERTY_PREFIX + "time";

    private static final String DATEPICKER_PROPERTY = "datepicker";
    private static final String DATEPICKER_NAVIGATOR_PROPERTY = "datepicker.navigator";
    private static final String DATEPICKER_TWO_MONTHS_PROPERTY = "datepicker.two-months";
    private static final String XHTML_EDITOR_PROPERTY = "htmleditor";
    private static final String SHOW_ERROR_DIALOG_PROPERTY = "show-error-dialog";

    private static final String CLIENT_EVENTS_MODE_PROPERTY = "client.events.mode";
    private static final String CLIENT_EVENTS_FILTER_PROPERTY = "client.events.filter";

    private static final String SESSION_HEARTBEAT_PROPERTY = "session-heartbeat";
    public static final String SESSION_HEARTBEAT_DELAY_PROPERTY = "session-heartbeat-delay";
    public static final String FCK_EDITOR_BASE_PATH_PROPERTY = "fck-editor-base-path";
    private static final String DELAY_BEFORE_INCREMENTAL_REQUEST_PROPERTY = "delay-before-incremental-request";
    private static final String DELAY_BEFORE_FORCE_INCREMENTAL_REQUEST_PROPERTY = "delay-before-force-incremental-request";
    private static final String DELAY_BEFORE_GECKO_COMMUNICATION_ERROR_PROPERTY = "delay-before-gecko-communication-error";
    private static final String DELAY_BEFORE_CLOSE_MINIMAL_DIALOG_PROPERTY = "delay-before-close-minimal-dialog";
    private static final String DELAY_BEFORE_AJAX_TIMEOUT_PROPERTY = "delay-before-ajax-timeout";
    private static final String INTERNAL_SHORT_DELAY_PROPERTY = "internal-short-delay";
    private static final String DELAY_BEFORE_DISPLAY_LOADING_PROPERTY = "delay-before-display-loading";
    private static final String REQUEST_RETRIES_PROPERTY = "request-retries";
    private static final String DEBUG_WINDOW_HEIGHT_PROPERTY = "debug-window-height";
    private static final String DEBUG_WINDOW_WIDTH_PROPERTY = "debug-window-width";
    private static final String LOADING_MIN_TOP_PADDING_PROPERTY = "loading-min-top-padding";

    private static final String REVISIT_HANDLING_PROPERTY = "revisit-handling";
    public static final String REVISIT_HANDLING_RESTORE_VALUE = "restore";
    public static final String REVISIT_HANDLING_RELOAD_VALUE = "reload";

    public static final String HELP_HANDLER_PROPERTY = "help-handler";
    private static final String HELP_TOOLTIP_PROPERTY = "help-tooltip";
    public static final String OFFLINE_SUPPORT_PROPERTY = "offline";
    public static final String OFFLINE_REPEAT_COUNT_PROPERTY = "offline-repeat-count";
    public static final String FORWARD_SUBMISSION_HEADERS = "forward-submission-headers";
    public static final String DEFAULT_FORWARD_SUBMISSION_HEADERS = "Authorization";

    private static final String COMPUTED_BINDS_PROPERTY = "computed-binds";
    public static final String COMPUTED_BINDS_RECALCULATE_VALUE = "recalculate";
    public static final String COMPUTED_BINDS_REVALIDATE_VALUE = "revalidate";

    public static final String NEW_XHTML_LAYOUT = "new-xhtml-layout";   // deprecated
    public static final String XHTML_LAYOUT = "xhtml-layout";
    public enum XHTMLLayout { NOSPAN, SPAN }

    private static final String ENCRYPT_ITEM_VALUES_PROPERTY = "encrypt-item-values";

    public static class PropertyDefinition {

        private String name;
        private Object defaultValue;
        private boolean isPropagateToClient;

        public PropertyDefinition(String name, String defaultValue, boolean propagateToClient) {
            this.name = name;
            this.defaultValue = defaultValue;
            isPropagateToClient = propagateToClient;
        }

        public PropertyDefinition(String name, boolean defaultValue, boolean propagateToClient) {
            this.name = name;
            this.defaultValue = defaultValue;
            isPropagateToClient = propagateToClient;
        }

        public PropertyDefinition(String name, int defaultValue, boolean propagateToClient) {
            this.name = name;
            this.defaultValue = defaultValue;
            isPropagateToClient = propagateToClient;
        }

        public String getName() {
            return name;
        }

        public Object getDefaultValue() {
            return defaultValue;
        }

        public boolean isPropagateToClient() {
            return isPropagateToClient;
        }

        public Object parseProperty(String value) {
            if (getDefaultValue() instanceof Integer) {
                return new Integer(value);
            } else if (getDefaultValue() instanceof Boolean) {
                return Boolean.valueOf(value);
            } else {
                return value;
            }
        }
    }

    private static final PropertyDefinition[] SUPPORTED_DOCUMENT_PROPERTIES_DEFAULTS = {
            new PropertyDefinition(STATE_HANDLING_PROPERTY, STATE_HANDLING_SERVER_VALUE, false),
            new PropertyDefinition(NOSCRIPT_PROPERTY, false, false),
            new PropertyDefinition(AJAX_PORTLET_PROPERTY, false, false),
            new PropertyDefinition(READONLY_PROPERTY, false, false),
            new PropertyDefinition(READONLY_APPEARANCE_PROPERTY, READONLY_APPEARANCE_DYNAMIC_VALUE, false),
            new PropertyDefinition(ORDER_PROPERTY, DEFAULT_ORDER_PROPERTY, false),
            new PropertyDefinition(LABEL_ELEMENT_NAME_PROPERTY, "label", false),
            new PropertyDefinition(HINT_ELEMENT_NAME_PROPERTY, "label", false),
            new PropertyDefinition(HELP_ELEMENT_NAME_PROPERTY, "label", false),
            new PropertyDefinition(ALERT_ELEMENT_NAME_PROPERTY, "label", false),
            new PropertyDefinition(EXTERNAL_EVENTS_PROPERTY, "", false),
            new PropertyDefinition(OPTIMIZE_GET_ALL_PROPERTY, true, false),
            new PropertyDefinition(OPTIMIZE_LOCAL_SUBMISSION_REPLACE_ALL_PROPERTY, true, false),
            new PropertyDefinition(OPTIMIZE_LOCAL_SUBMISSION_FORWARD_PROPERTY, true, false),
            new PropertyDefinition(OPTIMIZE_LOCAL_SUBMISSION_INCLUDE_PROPERTY, false, false),
            new PropertyDefinition(OPTIMIZE_LOCAL_INSTANCE_INCLUDE_PROPERTY, false, false),
            new PropertyDefinition(OPTIMIZE_RELEVANCE_PROPERTY, false, false),
            new PropertyDefinition(EXPOSE_XPATH_TYPES_PROPERTY, false, false),
            new PropertyDefinition(PLAIN_VALUE_CHANGE_PROPERTY, false, false),
            new PropertyDefinition(INITIAL_REFRESH_EVENTS_PROPERTY, true, false),
            new PropertyDefinition(EXCEPTION_ON_INVALID_CLIENT_CONTROL_PROPERTY, false, false),
            new PropertyDefinition(AJAX_SHOW_LOADING_ICON_PROPERTY, true, false),
            new PropertyDefinition(AJAX_SHOW_ERRORS_PROPERTY, true, false),
            new PropertyDefinition(MINIMAL_RESOURCES_PROPERTY, true, false),
            new PropertyDefinition(COMBINE_RESOURCES_PROPERTY, true, false),
            new PropertyDefinition(SKIP_SCHEMA_VALIDATION_PROPERTY, false, false),
            new PropertyDefinition(COMPUTED_BINDS_PROPERTY, COMPUTED_BINDS_RECALCULATE_VALUE, false),
<<<<<<< HEAD
            new PropertyDefinition(NEW_XHTML_LAYOUT, false, false),
=======
>>>>>>> 561d29c8
            new PropertyDefinition(DATE_FORMAT_PROPERTY, "if (. castable as xs:date) then format-date(xs:date(.), '[FNn] [MNn] [D], [Y] [ZN]', 'en', (), ()) else .", false),
            new PropertyDefinition(DATETIME_FORMAT_PROPERTY, "if (. castable as xs:dateTime) then format-dateTime(xs:dateTime(.), '[FNn] [MNn] [D], [Y] [H01]:[m01]:[s01] [ZN]', 'en', (), ()) else .", false),
            new PropertyDefinition(TIME_FORMAT_PROPERTY, "if (. castable as xs:time) then format-time(xs:time(.), '[H01]:[m01]:[s01] [ZN]', 'en', (), ()) else .", false),
            new PropertyDefinition(DECIMAL_FORMAT_PROPERTY, "if (. castable as xs:decimal) then format-number(xs:decimal(.),'###,###,###,##0.00') else .", false),
            new PropertyDefinition(INTEGER_FORMAT_PROPERTY, "if (. castable as xs:integer) then format-number(xs:integer(.),'###,###,###,##0') else .", false),
            new PropertyDefinition(FLOAT_FORMAT_PROPERTY, "if (. castable as xs:float) then format-number(xs:float(.),'#,##0.000') else .", false),
            new PropertyDefinition(DOUBLE_FORMAT_PROPERTY, "if (. castable as xs:double) then format-number(xs:double(.),'#,##0.000') else .", false),
            new PropertyDefinition(ENCRYPT_ITEM_VALUES_PROPERTY, true, false),
            new PropertyDefinition(OFFLINE_REPEAT_COUNT_PROPERTY, 4, false),
            new PropertyDefinition(FORWARD_SUBMISSION_HEADERS, DEFAULT_FORWARD_SUBMISSION_HEADERS, false),

            // Properties to propagate to the client
            new PropertyDefinition(NEW_XHTML_LAYOUT, false, true),
            new PropertyDefinition(XHTML_LAYOUT, XHTMLLayout.NOSPAN.toString().toLowerCase(), true),
            new PropertyDefinition(SESSION_HEARTBEAT_PROPERTY, true, true),
            new PropertyDefinition(SESSION_HEARTBEAT_DELAY_PROPERTY, 12 * 60 * 60 * 800, true), // dynamic; 80 % of 12 hours in ms
            new PropertyDefinition(FCK_EDITOR_BASE_PATH_PROPERTY, "/ops/fckeditor/", true),// dynamic
            new PropertyDefinition(DELAY_BEFORE_INCREMENTAL_REQUEST_PROPERTY, 500, true),
            new PropertyDefinition(DELAY_BEFORE_FORCE_INCREMENTAL_REQUEST_PROPERTY, 2000, true),
            new PropertyDefinition(DELAY_BEFORE_GECKO_COMMUNICATION_ERROR_PROPERTY, 5000, true),
            new PropertyDefinition(DELAY_BEFORE_CLOSE_MINIMAL_DIALOG_PROPERTY, 5000, true),
            new PropertyDefinition(DELAY_BEFORE_AJAX_TIMEOUT_PROPERTY, -1, true),
            new PropertyDefinition(INTERNAL_SHORT_DELAY_PROPERTY, 10, true),
            new PropertyDefinition(DELAY_BEFORE_DISPLAY_LOADING_PROPERTY, 500, true),
            new PropertyDefinition(REQUEST_RETRIES_PROPERTY, 1, true),
            new PropertyDefinition(DEBUG_WINDOW_HEIGHT_PROPERTY, 600, true),
            new PropertyDefinition(DEBUG_WINDOW_WIDTH_PROPERTY, 300, true),
            new PropertyDefinition(LOADING_MIN_TOP_PADDING_PROPERTY, 10, true),
            new PropertyDefinition(REVISIT_HANDLING_PROPERTY, REVISIT_HANDLING_RESTORE_VALUE, true),
            new PropertyDefinition(HELP_HANDLER_PROPERTY, false, true),// dynamic
            new PropertyDefinition(HELP_TOOLTIP_PROPERTY, false, true),
            new PropertyDefinition(OFFLINE_SUPPORT_PROPERTY, false, true),// dynamic
            new PropertyDefinition(DATE_FORMAT_INPUT_PROPERTY, "[M]/[D]/[Y]", true),
            new PropertyDefinition(TIME_FORMAT_INPUT_PROPERTY, "[h]:[m]:[s] [P]", true),
            new PropertyDefinition(DATEPICKER_PROPERTY, "yui", true),
            new PropertyDefinition(DATEPICKER_NAVIGATOR_PROPERTY, true, true),
            new PropertyDefinition(DATEPICKER_TWO_MONTHS_PROPERTY, false, true),
            new PropertyDefinition(XHTML_EDITOR_PROPERTY, "yui", true),
            new PropertyDefinition(SHOW_ERROR_DIALOG_PROPERTY, true, true),
            new PropertyDefinition(CLIENT_EVENTS_MODE_PROPERTY, "default", true),
            new PropertyDefinition(CLIENT_EVENTS_FILTER_PROPERTY, "", true)
    };

    private static final Map<Object, PropertyDefinition> SUPPORTED_DOCUMENT_PROPERTIES;
    static {
        final Map<Object, PropertyDefinition> tempMap = new HashMap<Object, PropertyDefinition>();
        for (final PropertyDefinition propertyDefinition: SUPPORTED_DOCUMENT_PROPERTIES_DEFAULTS) {
            tempMap.put(propertyDefinition.name, propertyDefinition);
        }
        SUPPORTED_DOCUMENT_PROPERTIES = Collections.unmodifiableMap(tempMap);
    }

    // Global properties
    private static final String PASSWORD_PROPERTY = XFORMS_PROPERTY_PREFIX + "password";
    private static final String CACHE_DOCUMENT_PROPERTY = XFORMS_PROPERTY_PREFIX + "cache.document";
    private static final boolean CACHE_DOCUMENT_DEFAULT = true;

    private static final String STORE_APPLICATION_SIZE_PROPERTY = XFORMS_PROPERTY_PREFIX + "store.application.size";
    private static final int STORE_APPLICATION_SIZE_DEFAULT = 20 * 1024 * 1024;

    private static final String STORE_APPLICATION_USERNAME_PROPERTY = XFORMS_PROPERTY_PREFIX + "store.application.username";
    private static final String STORE_APPLICATION_PASSWORD_PROPERTY = XFORMS_PROPERTY_PREFIX + "store.application.password";
    private static final String STORE_APPLICATION_URI_PROPERTY = XFORMS_PROPERTY_PREFIX + "store.application.uri";
    private static final String STORE_APPLICATION_COLLECTION_PROPERTY = XFORMS_PROPERTY_PREFIX + "store.application.collection";

    private static final String STORE_APPLICATION_USERNAME_DEFAULT = "guest";
    private static final String STORE_APPLICATION_PASSWORD_DEFAULT = "";
    private static final String STORE_APPLICATION_URI_DEFAULT = "xmldb:exist:///";
    private static final String STORE_APPLICATION_COLLECTION_DEFAULT = "/db/orbeon/xforms/cache/";

    private static final String GZIP_STATE_PROPERTY = XFORMS_PROPERTY_PREFIX + "gzip-state"; // global but could possibly be per document
    private static final boolean GZIP_STATE_DEFAULT = true;

    private static final String HOST_LANGUAGE_AVTS_PROPERTY = XFORMS_PROPERTY_PREFIX + "host-language-avts"; // global but should be per document
    private static final boolean HOST_LANGUAGE_AVTS_DEFAULT = false;

    private static final String CACHE_COMBINED_RESOURCES_PROPERTY = XFORMS_PROPERTY_PREFIX + "cache-combined-resources"; // global but could possibly be per document
    private static final boolean CACHE_COMBINED_RESOURCES_DEFAULT = false;

    private static final String TEST_AJAX_PROPERTY = XFORMS_PROPERTY_PREFIX + "test.ajax";
    private static final boolean TEST_AJAX_DEFAULT = false;

    // The following global properties are deprecated in favor of the persistent application store
    private static final String CACHE_SESSION_SIZE_PROPERTY = XFORMS_PROPERTY_PREFIX + "cache.session.size";
    private static final int CACHE_SESSION_SIZE_DEFAULT = 1024 * 1024;
    private static final String CACHE_APPLICATION_SIZE_PROPERTY = XFORMS_PROPERTY_PREFIX + "cache.application.size";
    private static final int CACHE_APPLICATION_SIZE_DEFAULT = 1024 * 1024;

    private static final String DEBUG_LOGGING_PROPERTY = XFORMS_PROPERTY_PREFIX + "logging.debug";
    private static final String ERROR_LOGGING_PROPERTY = XFORMS_PROPERTY_PREFIX + "logging.error";

    /**
     * Return a PropertyDefinition given a property name.
     *
     * @param propertyName  property name
     * @return              PropertyDefinition
     */
    public static PropertyDefinition getPropertyDefinition(String propertyName) {
        return SUPPORTED_DOCUMENT_PROPERTIES.get(propertyName);
    }

    /**
     * Return an iterator over property definition entries.
     *
     * @return  Iterator<Entry<String,PropertyDefinition>> mapping a property name to a definition
     */
    public static Iterator<Map.Entry<Object,PropertyDefinition>> getPropertyDefinitionEntryIterator() {
        return SUPPORTED_DOCUMENT_PROPERTIES.entrySet().iterator();
    }

    public  static Object parseProperty(String propertyName, String propertyValue) {
        final PropertyDefinition propertyDefinition = getPropertyDefinition(propertyName);
        return propertyDefinition.parseProperty(propertyValue);
    }

    public static String getXFormsPassword() {
        return Properties.instance().getPropertySet().getString(PASSWORD_PROPERTY);
    }

    public static Set<String> getDebugLogging() {
        final Set<String> result = Properties.instance().getPropertySet().getNmtokens(DEBUG_LOGGING_PROPERTY);
        return (result != null) ? result : Collections.<String>emptySet();
    }

    public static Set<String> getErrorLogging() {
        final Set<String> result = Properties.instance().getPropertySet().getNmtokens(ERROR_LOGGING_PROPERTY);
        return (result != null) ? result : Collections.<String>emptySet();
    }

    public static boolean isCacheDocument() {
        return Properties.instance().getPropertySet().getBoolean
                (CACHE_DOCUMENT_PROPERTY, CACHE_DOCUMENT_DEFAULT);
    }

    public static int getSessionStoreSize() {
        return Properties.instance().getPropertySet().getInteger
                (CACHE_SESSION_SIZE_PROPERTY, CACHE_SESSION_SIZE_DEFAULT);
    }

    public static int getApplicationStateStoreSize() {
        return Properties.instance().getPropertySet().getInteger
                (STORE_APPLICATION_SIZE_PROPERTY, STORE_APPLICATION_SIZE_DEFAULT);
    }

    public static int getApplicationCacheSize() {
        return Properties.instance().getPropertySet().getInteger
                (CACHE_APPLICATION_SIZE_PROPERTY, CACHE_APPLICATION_SIZE_DEFAULT);
    }

    public static boolean isGZIPState() {
        return Properties.instance().getPropertySet().getBoolean
                (GZIP_STATE_PROPERTY, GZIP_STATE_DEFAULT);
    }

    public static boolean isAjaxTest() {
        return Properties.instance().getPropertySet().getBoolean
                (TEST_AJAX_PROPERTY, TEST_AJAX_DEFAULT);
    }

    public static String getStoreUsername() {
        return Properties.instance().getPropertySet().getString
                (STORE_APPLICATION_USERNAME_PROPERTY, STORE_APPLICATION_USERNAME_DEFAULT);
    }

    public static String getStorePassword() {
        return Properties.instance().getPropertySet().getString
                (STORE_APPLICATION_PASSWORD_PROPERTY, STORE_APPLICATION_PASSWORD_DEFAULT);
    }

    public static String getStoreURI() {
        return Properties.instance().getPropertySet().getStringOrURIAsString
                (STORE_APPLICATION_URI_PROPERTY, STORE_APPLICATION_URI_DEFAULT);
    }

    public static String getStoreCollection() {
        return Properties.instance().getPropertySet().getString
                (STORE_APPLICATION_COLLECTION_PROPERTY, STORE_APPLICATION_COLLECTION_DEFAULT);
    }

    public static boolean isHostLanguageAVTs() {
        return Properties.instance().getPropertySet().getBoolean
                (HOST_LANGUAGE_AVTS_PROPERTY, HOST_LANGUAGE_AVTS_DEFAULT);
    }

    public static boolean isCacheCombinedResources() {
        return Properties.instance().getPropertySet().getBoolean
                (CACHE_COMBINED_RESOURCES_PROPERTY, CACHE_COMBINED_RESOURCES_DEFAULT);
    }

    public static String getStateHandling(XFormsContainingDocument containingDocument) {
        return getStringProperty(containingDocument, STATE_HANDLING_PROPERTY);
    }

    public static boolean isClientStateHandling(XFormsContainingDocument containingDocument) {
        return getStateHandling(containingDocument).equals(STATE_HANDLING_CLIENT_VALUE);
    }

    public static boolean isLegacySessionStateHandling(XFormsContainingDocument containingDocument) {
        return getStateHandling(containingDocument).equals(STATE_HANDLING_SESSION_VALUE);
    }

    public static boolean isNoscript(XFormsContainingDocument containingDocument) {
        return getBooleanProperty(containingDocument, NOSCRIPT_PROPERTY);
    }
    public static boolean isAjaxPortlet(XFormsContainingDocument containingDocument) {
        return getBooleanProperty(containingDocument, AJAX_PORTLET_PROPERTY);
    }

    public static boolean isOptimizeGetAllSubmission(XFormsContainingDocument containingDocument) {
        return getBooleanProperty(containingDocument, OPTIMIZE_GET_ALL_PROPERTY);
    }

    public static boolean isOptimizeLocalSubmissionForward(XFormsContainingDocument containingDocument) {
        // Try new property first
        final boolean newPropertyValue = getBooleanProperty(containingDocument, OPTIMIZE_LOCAL_SUBMISSION_FORWARD_PROPERTY);
        if (!newPropertyValue)
            return newPropertyValue;

        // Then old property
        return getBooleanProperty(containingDocument, OPTIMIZE_LOCAL_SUBMISSION_REPLACE_ALL_PROPERTY);
    }

    public static boolean isOptimizeLocalSubmissionInclude(XFormsContainingDocument containingDocument) {
        return getBooleanProperty(containingDocument, OPTIMIZE_LOCAL_SUBMISSION_INCLUDE_PROPERTY);
    }

    public static boolean isOptimizeLocalInstanceInclude(XFormsContainingDocument containingDocument) {
        return getBooleanProperty(containingDocument, OPTIMIZE_LOCAL_INSTANCE_INCLUDE_PROPERTY);
    }

    public static boolean isExceptionOnInvalidClientControlId(XFormsContainingDocument containingDocument) {
        return getBooleanProperty(containingDocument, EXCEPTION_ON_INVALID_CLIENT_CONTROL_PROPERTY);
    }

    public static boolean isAjaxShowLoadingIcon(XFormsContainingDocument containingDocument) {
        return getBooleanProperty(containingDocument, AJAX_SHOW_LOADING_ICON_PROPERTY);
    }

    public static boolean isAjaxShowErrors(XFormsContainingDocument containingDocument) {
        return getBooleanProperty(containingDocument, AJAX_SHOW_ERRORS_PROPERTY);
    }

    public static boolean isMinimalResources(XFormsContainingDocument containingDocument) {
        return getBooleanProperty(containingDocument, MINIMAL_RESOURCES_PROPERTY);
    }

    public static boolean isCombinedResources(XFormsContainingDocument containingDocument) {
        return getBooleanProperty(containingDocument, COMBINE_RESOURCES_PROPERTY);
    }

    public static boolean isOptimizeRelevance(XFormsContainingDocument containingDocument) {
        return getBooleanProperty(containingDocument, OPTIMIZE_RELEVANCE_PROPERTY);
    }

    public static boolean isPlainValueChange(XFormsContainingDocument containingDocument) {
        return getBooleanProperty(containingDocument, PLAIN_VALUE_CHANGE_PROPERTY);
    }

    public static boolean isInitialRefreshEvents(XFormsContainingDocument containingDocument) {
        return getBooleanProperty(containingDocument, INITIAL_REFRESH_EVENTS_PROPERTY);
    }

    public static boolean isSkipSchemaValidation(XFormsContainingDocument containingDocument) {
        return getBooleanProperty(containingDocument, SKIP_SCHEMA_VALIDATION_PROPERTY);
    }

    public static String getComputedBinds(XFormsContainingDocument containingDocument) {
        return getStringProperty(containingDocument, COMPUTED_BINDS_PROPERTY);
    }

    public static boolean isNewXHTMLLayout(XFormsContainingDocument containingDocument) {
        // Check both properties for backward compatibility
        final String value = getStringProperty(containingDocument, XHTML_LAYOUT);
        return XHTMLLayout.SPAN.toString().toLowerCase().equals(value) || getBooleanProperty(containingDocument, NEW_XHTML_LAYOUT);
    }

    public static boolean isReadonly(XFormsContainingDocument containingDocument) {
        return getBooleanProperty(containingDocument, READONLY_PROPERTY);
    }

    public static String getReadonlyAppearance(XFormsContainingDocument containingDocument) {
        return getStringProperty(containingDocument, READONLY_APPEARANCE_PROPERTY);
    }

    public static String getOrder(XFormsContainingDocument containingDocument) {
        return getStringProperty(containingDocument, ORDER_PROPERTY);
    }

    public static String getLabelElementName(XFormsContainingDocument containingDocument) {
        return getStringProperty(containingDocument, LABEL_ELEMENT_NAME_PROPERTY);
    }

    public static String getHintElementName(XFormsContainingDocument containingDocument) {
        return getStringProperty(containingDocument, HINT_ELEMENT_NAME_PROPERTY);
    }

    public static String getHelpElementName(XFormsContainingDocument containingDocument) {
        return getStringProperty(containingDocument, HELP_ELEMENT_NAME_PROPERTY);
    }

    public static String getAlertElementName(XFormsContainingDocument containingDocument) {
        return getStringProperty(containingDocument, ALERT_ELEMENT_NAME_PROPERTY);
    }

    public static boolean isStaticReadonlyAppearance(XFormsContainingDocument containingDocument) {
        return getReadonlyAppearance(containingDocument).equals(XFormsProperties.READONLY_APPEARANCE_STATIC_VALUE);
    }

    public static String getTypeOutputFormat(XFormsContainingDocument containingDocument, String typeName) {
        return getStringProperty(containingDocument, TYPE_OUTPUT_FORMAT_PROPERTY_PREFIX + typeName);
    }

    public static boolean isExposeXPathTypes(XFormsContainingDocument containingDocument) {
        return getBooleanProperty(containingDocument, EXPOSE_XPATH_TYPES_PROPERTY);
    }

    /**
     * Get a format string given the given type and language.
     *
     * @param containingDocument    containing document
     * @param typeName              type name, e.g. "date", "dateTime", etc.
     * @param lang                  language, null, "en", "fr-CH"
     * @return                      format string, null if not found
     */
    public static String getTypeOutputFormat(XFormsContainingDocument containingDocument, String typeName, String lang) {
        final FastStringBuffer sb = new FastStringBuffer(TYPE_OUTPUT_FORMAT_PROPERTY_PREFIX);

        if (lang == null) {
            sb.append("*.*.");
        } else {
            final String[] langElements = StringUtils.split(lang, '-');
            // Support e.g. "en" or "fr-CH"
            for (int i = 0; i < 2; i++) {
                if (i < langElements.length) {
                    sb.append(langElements[i]);
                    sb.append('.');
                } else {
                    sb.append("*.");
                }
            }
        }

        sb.append(typeName);

        return getStringProperty(containingDocument, sb.toString());
    }

    public static String getTypeInputFormat(XFormsContainingDocument containingDocument, String typeName) {
        return getStringProperty(containingDocument, TYPE_INPUT_FORMAT_PROPERTY_PREFIX + typeName);
    }

    public static boolean isSessionHeartbeat(XFormsContainingDocument containingDocument) {
        return getBooleanProperty(containingDocument, SESSION_HEARTBEAT_PROPERTY);
    }

    public static boolean isEncryptItemValues(XFormsContainingDocument containingDocument) {
        return getBooleanProperty(containingDocument, ENCRYPT_ITEM_VALUES_PROPERTY);
    }

    public static boolean isOfflineMode(XFormsContainingDocument containingDocument) {
        return getBooleanProperty(containingDocument, OFFLINE_SUPPORT_PROPERTY);
    }

    public static int getOfflineRepeatCount(XFormsContainingDocument containingDocument) {
        return getIntegerProperty(containingDocument, OFFLINE_REPEAT_COUNT_PROPERTY);
    }

    public static String getForwardSubmissionHeaders(XFormsContainingDocument containingDocument) {
        // Get from XForms property first, otherwise use global default
        final String result = getStringProperty(containingDocument, FORWARD_SUBMISSION_HEADERS);
        if (StringUtils.isNotBlank(result))
            return result;
        else
            return Connection.getForwardHeaders();
    }

    public static String getDatePicker(XFormsContainingDocument containingDocument) {
        return getStringProperty(containingDocument, DATEPICKER_PROPERTY);
    }

    public static String getHTMLEditor(XFormsContainingDocument containingDocument) {
        return getStringProperty(containingDocument, XHTML_EDITOR_PROPERTY);
    }

    public static Object getProperty(XFormsContainingDocument containingDocument, String propertyName) {
        return containingDocument.getStaticState().getProperty(propertyName);
    }

    private static boolean getBooleanProperty(XFormsContainingDocument containingDocument, String propertyName) {
        return containingDocument.getStaticState().getBooleanProperty(propertyName);
    }

    private static String getStringProperty(XFormsContainingDocument containingDocument, String propertyName) {
        return containingDocument.getStaticState().getStringProperty(propertyName);
    }

    private static int getIntegerProperty(XFormsContainingDocument containingDocument, String propertyName) {
        return containingDocument.getStaticState().getIntegerProperty(propertyName);
    }
}<|MERGE_RESOLUTION|>--- conflicted
+++ resolved
@@ -201,10 +201,6 @@
             new PropertyDefinition(COMBINE_RESOURCES_PROPERTY, true, false),
             new PropertyDefinition(SKIP_SCHEMA_VALIDATION_PROPERTY, false, false),
             new PropertyDefinition(COMPUTED_BINDS_PROPERTY, COMPUTED_BINDS_RECALCULATE_VALUE, false),
-<<<<<<< HEAD
-            new PropertyDefinition(NEW_XHTML_LAYOUT, false, false),
-=======
->>>>>>> 561d29c8
             new PropertyDefinition(DATE_FORMAT_PROPERTY, "if (. castable as xs:date) then format-date(xs:date(.), '[FNn] [MNn] [D], [Y] [ZN]', 'en', (), ()) else .", false),
             new PropertyDefinition(DATETIME_FORMAT_PROPERTY, "if (. castable as xs:dateTime) then format-dateTime(xs:dateTime(.), '[FNn] [MNn] [D], [Y] [H01]:[m01]:[s01] [ZN]', 'en', (), ()) else .", false),
             new PropertyDefinition(TIME_FORMAT_PROPERTY, "if (. castable as xs:time) then format-time(xs:time(.), '[H01]:[m01]:[s01] [ZN]', 'en', (), ()) else .", false),
