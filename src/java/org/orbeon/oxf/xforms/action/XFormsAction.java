--- conflicted
+++ resolved
@@ -70,117 +70,6 @@
 
             contextStack.returnFunctionContext();
 
-<<<<<<< HEAD
-    /**
-     * Resolve the value of an attribute which may be an AVT.
-     *
-     * @param actionInterpreter current XFormsActionInterpreter
-     * @param propertyContext   current context
-     * @param actionElement     action element
-     * @param attributeName     QName of the attribute containing the value
-     * @param isNamespace       whether to namespace the resulting value
-     * @return                  resolved attribute value
-     */
-    protected String resolveAVT(XFormsActionInterpreter actionInterpreter, PropertyContext propertyContext, Element actionElement, QName attributeName, boolean isNamespace) {
-        // Get raw attribute value
-        final String attributeValue = actionElement.attributeValue(attributeName);
-        if (attributeValue == null)
-            return null;
-
-        return resolveAVTProvideValue(actionInterpreter, propertyContext, actionElement, attributeValue, isNamespace);
-    }
-
-    /**
-     * Resolve a value which may be an AVT.
-     *
-     * @param actionInterpreter current XFormsActionInterpreter
-     * @param propertyContext   current context
-     * @param actionElement     action element
-     * @param attributeValue    raw value to resolve
-     * @param isNamespace       whether to namespace the resulting value
-     * @return                  resolved attribute value
-     */
-    protected String resolveAVTProvideValue(XFormsActionInterpreter actionInterpreter, PropertyContext propertyContext, Element actionElement, String attributeValue, boolean isNamespace) {
-
-        if (attributeValue == null)
-            return null;
-
-        // Whether this can't be an AVT
-        final boolean maybeAvt = attributeValue.indexOf('{') != -1;
-
-        final XFormsContainingDocument containingDocument = actionInterpreter.getContainingDocument();
-        final String resolvedAVTValue;
-        if (maybeAvt) {
-            // We have to go through AVT evaluation
-            final XFormsContextStack contextStack = actionInterpreter.getContextStack();
-            final XFormsContextStack.BindingContext bindingContext = contextStack.getCurrentBindingContext();
-
-            // We don't have an evaluation context so return
-            // TODO: In the future we want to allow an empty evaluation context so do we really want this check?
-            if (bindingContext.getSingleNode() == null)
-                return null;
-
-            final Map<String, String> prefixToURIMap = actionInterpreter.getNamespaceMappings(actionElement);
-            final LocationData locationData = (LocationData) actionElement.getData();
-
-            resolvedAVTValue = XFormsUtils.resolveAttributeValueTemplates(propertyContext, bindingContext.getNodeset(),
-                        bindingContext.getPosition(), contextStack.getCurrentVariables(), XFormsContainingDocument.getFunctionLibrary(),
-                        actionInterpreter.getFunctionContext(), prefixToURIMap, locationData, attributeValue);
-        } else {
-            // We optimize as this doesn't need AVT evaluation
-            resolvedAVTValue = attributeValue;
-        }
-
-        return isNamespace ? XFormsUtils.namespaceId(containingDocument, resolvedAVTValue) : resolvedAVTValue;
-    }
-
-    /**
-     * Find an effective object based on either the xxforms:repeat-indexes attribute, or on the current repeat indexes.
-     *
-     * @param actionInterpreter current XFormsActionInterpreter
-     * @param propertyContext   current context
-     * @param observerPseudoEffectiveId effective id of the source action, possibly ending with a "$" if <xbl:handler>
-     * @param targetStaticId    target to resolve
-     * @param actionElement     current action element
-     * @return                  effective control if found
-     */
-    protected Object resolveEffectiveControl(XFormsActionInterpreter actionInterpreter, PropertyContext propertyContext, String observerPseudoEffectiveId, String targetStaticId, Element actionElement) {
-
-        final XFormsControls controls = actionInterpreter.getXFormsControls();
-
-        // Get indexes as space-separated list
-        final String repeatindexes = resolveAVT(actionInterpreter, propertyContext, actionElement, XFormsConstants.XXFORMS_REPEAT_INDEXES_QNAME, false);
-        if (repeatindexes != null && !"".equals(repeatindexes.trim())) {
-            // Effective id is provided, modify appropriately
-            return controls.getObjectByEffectiveId(actionInterpreter.getXBLContainer().getFullPrefix() + targetStaticId + XFormsConstants.REPEAT_HIERARCHY_SEPARATOR_1 + StringUtils.join(StringUtils.split(repeatindexes), XFormsConstants.REPEAT_HIERARCHY_SEPARATOR_2));
-        } else {
-            // Figure out effective id
-            return actionInterpreter.getXBLContainer().resolveObjectById(observerPseudoEffectiveId, targetStaticId);
-        }
-    }
-
-    /**
-     * Resolve an object by passing the
-     *
-     * @param actionInterpreter current XFormsActionInterpreter
-     * @param propertyContext   current context
-     * @param objectStaticId    target to resolve
-     * @param actionElement     current action element
-     * @return                  effective control if found
-     */
-    protected Object resolveEffectiveObject(XFormsActionInterpreter actionInterpreter, PropertyContext propertyContext, String objectStaticId, Element actionElement) {
-        // First try controls as we want to check on explicit repeat indexes first
-        final Object tempXFormsEventTarget = resolveEffectiveControl(actionInterpreter, propertyContext, actionInterpreter.getObserverPseudoEffectiveId(), objectStaticId, actionElement);
-        if (tempXFormsEventTarget != null) {
-            // Object with this id exists
-            return tempXFormsEventTarget;
-        } else {
-            // Otherwise, try container
-            final XBLContainer container = actionInterpreter.getXBLContainer();
-            return container.resolveObjectById(null, objectStaticId);
-        }
-    }
-=======
             event.setAttribute(name, value);
         }
     }
@@ -206,5 +95,4 @@
 //            this.overriddenContext = overriddenContext;
 //        }
 //    }
->>>>>>> a1255be6
 }