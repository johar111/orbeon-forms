/**
 * Copyright (C) 2009 Orbeon, Inc.
 *
 * This program is free software; you can redistribute it and/or modify it under the terms of the
 * GNU Lesser General Public License as published by the Free Software Foundation; either version
 * 2.1 of the License, or (at your option) any later version.
 *
 * This program is distributed in the hope that it will be useful, but WITHOUT ANY WARRANTY;
 * without even the implied warranty of MERCHANTABILITY or FITNESS FOR A PARTICULAR PURPOSE.
 * See the GNU Lesser General Public License for more details.
 *
 * The full text of the license is available at http://www.gnu.org/copyleft/lesser.html
 */
package org.orbeon.oxf.xforms.action.actions;

import org.dom4j.Element;
import org.orbeon.oxf.common.OXFException;
import org.orbeon.oxf.util.IndentedLogger;
import org.orbeon.oxf.util.PropertyContext;
import org.orbeon.oxf.xforms.XFormsConstants;
import org.orbeon.oxf.xforms.XFormsContainingDocument;
import org.orbeon.oxf.xforms.action.XFormsAction;
import org.orbeon.oxf.xforms.action.XFormsActionInterpreter;
import org.orbeon.oxf.xforms.event.XFormsEvent;
import org.orbeon.oxf.xforms.event.XFormsEventFactory;
import org.orbeon.oxf.xforms.event.XFormsEventObserver;
import org.orbeon.oxf.xforms.event.XFormsEventTarget;
import org.orbeon.oxf.xforms.xbl.XBLBindings;
import org.orbeon.saxon.om.Item;

/**
 * 10.1.2 The dispatch Element
 */
public class XFormsDispatchAction extends XFormsAction {
    public void execute(XFormsActionInterpreter actionInterpreter, PropertyContext propertyContext, String targetId,
                        XFormsEventObserver eventObserver, Element actionElement,
                        XBLBindings.Scope actionScope, boolean hasOverriddenContext, Item overriddenContext) {

        final XFormsContainingDocument containingDocument = actionInterpreter.getContainingDocument();

        // Mandatory attributes
        final String newEventNameAttributeValue = actionElement.attributeValue("name");
        if (newEventNameAttributeValue == null)
            throw new OXFException("Missing mandatory name attribute on xforms:dispatch element.");

        // NOTE: As of 2009-05, XForms 1.1 gives @targetid priority over @target
        String newEventTargetIdValue = actionElement.attributeValue("targetid");
        if (newEventTargetIdValue == null)
            newEventTargetIdValue = actionElement.attributeValue("target");
        if (newEventTargetIdValue == null)
            throw new OXFException("Missing mandatory target attribute on xforms:dispatch element.");

        final String resolvedNewEventName;
        {
            // Resolve AVT
            resolvedNewEventName = actionInterpreter.resolveAVTProvideValue(propertyContext, actionElement, newEventNameAttributeValue, false);
            if (resolvedNewEventName == null)
                return;
        }
        final String resolvedNewEventTargetStaticId;
        {
            // Resolve AVT
            resolvedNewEventTargetStaticId = actionInterpreter.resolveAVTProvideValue(propertyContext, actionElement, newEventTargetIdValue, true);
            if (resolvedNewEventTargetStaticId == null)
                return;
        }

        // Optional attributes
        final boolean newEventBubbles;
        {
            // "The default value depends on the definition of a custom event. For predefined events, this attribute has no effect."
            // The event factory makes sure that those values are ignored for predefined events
            final String newEventBubblesString = actionInterpreter.resolveAVT(propertyContext, actionElement, "bubbles", false);
            newEventBubbles = Boolean.valueOf((newEventBubblesString == null) ? "true" : newEventBubblesString);
        }
        final boolean newEventCancelable;
        {
            // "The default value depends on the definition of a custom event. For predefined events, this attribute has no effect."
            // The event factory makes sure that those values are ignored for predefined events
            final String newEventCancelableString = actionInterpreter.resolveAVT(propertyContext, actionElement, "cancelable", false);
            newEventCancelable = Boolean.valueOf((newEventCancelableString == null) ? "true" : newEventCancelableString);
        }
        final int resolvedDelay;
        {
            // Resolve AVT
            final String delayString = actionInterpreter.resolveAVT(propertyContext, actionElement, "delay", false);
            resolvedDelay = (delayString == null || delayString.equals("")) ? 0 : Integer.parseInt(delayString);
        }

        if (resolvedDelay <= 0) {
            // Event is dispatched immediately

            // "10.8 The dispatch Element [...] If the delay is not specified or if the given value does not conform
            // to xsd:nonNegativeInteger, then the event is dispatched immediately as the result of the dispatch
            // action."

            // Find actual target
<<<<<<< HEAD
            final Object xformsEventTarget = resolveEffectiveObject(actionInterpreter, propertyContext, resolvedNewEventTargetStaticId, actionElement);
=======
            final Object xformsEventTarget = actionInterpreter.resolveEffectiveObject(propertyContext, actionElement, resolvedNewEventTargetStaticId);
>>>>>>> a1255be6
            if (xformsEventTarget instanceof XFormsEventTarget) {
                // Create and dispatch the event
                final XFormsEvent newEvent = XFormsEventFactory.createEvent(containingDocument, resolvedNewEventName, (XFormsEventTarget) xformsEventTarget, newEventBubbles, newEventCancelable);
                addContextAttributes(actionInterpreter, propertyContext, actionElement, newEvent);
                actionInterpreter.getXBLContainer().dispatchEvent(propertyContext, newEvent);
            } else {
                // "If there is a null search result for the target object and the source object is an XForms action such as
                // dispatch, send, setfocus, setindex or toggle, then the action is terminated with no effect."

                final IndentedLogger indentedLogger = actionInterpreter.getIndentedLogger();
                if (indentedLogger.isDebugEnabled())
                    indentedLogger.logDebug("xforms:dispatch", "cannot find target, ignoring action",
                            "target id", resolvedNewEventTargetStaticId);
            }
        } else {
            // Event is dispatched after a delay

            // "10.8 The dispatch Element [...] the specified event is added to the delayed event queue unless an event
            // with the same name and target element already exists on the delayed event queue. The dispatch action has
            // no effect if the event delay is a non-negative integer and the specified event is already in the delayed
            // event queue. [...] Since an element bearing a particular ID may be repeated, the delayed event queue may
            // contain more than one event with the same name and target IDREF. It is the name and the target run-time
            // element that must be unique."

            // Whether to tell the client to show a progress indicator when sending this event
            final boolean showProgress;
            {
                final String showProgressString = actionInterpreter.resolveAVT(propertyContext, actionElement, XFormsConstants.XXFORMS_SHOW_PROGRESS_QNAME, false);
                showProgress = !"false".equals(showProgressString);
            }
            final String progressMessage;
            if (showProgress) {
                progressMessage = actionInterpreter.resolveAVT(propertyContext, actionElement, XFormsConstants.XXFORMS_PROGRESS_MESSAGE_QNAME, false);
            } else {
                progressMessage = null;
            }

            containingDocument.addDelayedEvent(resolvedNewEventName, resolvedNewEventTargetStaticId, newEventBubbles, newEventCancelable, resolvedDelay, showProgress, progressMessage);
        }
    }
}<|MERGE_RESOLUTION|>--- conflicted
+++ resolved
@@ -95,11 +95,7 @@
             // action."
 
             // Find actual target
-<<<<<<< HEAD
-            final Object xformsEventTarget = resolveEffectiveObject(actionInterpreter, propertyContext, resolvedNewEventTargetStaticId, actionElement);
-=======
             final Object xformsEventTarget = actionInterpreter.resolveEffectiveObject(propertyContext, actionElement, resolvedNewEventTargetStaticId);
->>>>>>> a1255be6
             if (xformsEventTarget instanceof XFormsEventTarget) {
                 // Create and dispatch the event
                 final XFormsEvent newEvent = XFormsEventFactory.createEvent(containingDocument, resolvedNewEventName, (XFormsEventTarget) xformsEventTarget, newEventBubbles, newEventCancelable);
