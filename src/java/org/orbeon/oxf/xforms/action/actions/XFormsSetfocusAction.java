--- conflicted
+++ resolved
@@ -51,11 +51,7 @@
                 return;
         }
 
-<<<<<<< HEAD
-        final Object controlObject = resolveEffectiveControl(actionInterpreter, propertyContext, actionInterpreter.getObserverPseudoEffectiveId(), resolvedControlStaticId, actionElement);
-=======
         final Object controlObject = actionInterpreter.resolveEffectiveControl(propertyContext, actionElement, resolvedControlStaticId);
->>>>>>> a1255be6
         if (controlObject instanceof XFormsControl) {
             // Dispatch event to control object
             containingDocument.dispatchEvent(propertyContext, new XFormsFocusEvent(containingDocument, (XFormsEventTarget) controlObject));
