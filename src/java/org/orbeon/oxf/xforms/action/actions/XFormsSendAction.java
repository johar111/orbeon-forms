/**
 * Copyright (C) 2009 Orbeon, Inc.
 *
 * This program is free software; you can redistribute it and/or modify it under the terms of the
 * GNU Lesser General Public License as published by the Free Software Foundation; either version
 * 2.1 of the License, or (at your option) any later version.
 *
 * This program is distributed in the hope that it will be useful, but WITHOUT ANY WARRANTY;
 * without even the implied warranty of MERCHANTABILITY or FITNESS FOR A PARTICULAR PURPOSE.
 * See the GNU Lesser General Public License for more details.
 *
 * The full text of the license is available at http://www.gnu.org/copyleft/lesser.html
 */
package org.orbeon.oxf.xforms.action.actions;

import org.dom4j.Element;
import org.orbeon.oxf.common.OXFException;
import org.orbeon.oxf.util.IndentedLogger;
import org.orbeon.oxf.util.PropertyContext;
import org.orbeon.oxf.xforms.action.XFormsAction;
import org.orbeon.oxf.xforms.action.XFormsActionInterpreter;
import org.orbeon.oxf.xforms.event.XFormsEvent;
import org.orbeon.oxf.xforms.event.XFormsEventObserver;
import org.orbeon.oxf.xforms.event.XFormsEventTarget;
import org.orbeon.oxf.xforms.event.events.XFormsSubmitEvent;
import org.orbeon.oxf.xforms.submission.XFormsModelSubmission;
import org.orbeon.oxf.xforms.xbl.XBLBindings;
import org.orbeon.oxf.xforms.xbl.XBLContainer;
import org.orbeon.saxon.om.Item;

/**
 * 10.1.10 The send Element
 */
public class XFormsSendAction extends XFormsAction {
    public void execute(XFormsActionInterpreter actionInterpreter, PropertyContext propertyContext, String targetId,
                        XFormsEventObserver eventObserver, Element actionElement,
                        XBLBindings.Scope actionScope, boolean hasOverriddenContext, Item overriddenContext) {

        final XBLContainer container = actionInterpreter.getXBLContainer();

        // Find submission object
        final String submissionId = actionElement.attributeValue("submission");
        if (submissionId == null)
            throw new OXFException("Missing mandatory submission attribute on xforms:send element.");

        final String resolvedSubmissionStaticId;
        {
            // Resolve AVT
            resolvedSubmissionStaticId = actionInterpreter.resolveAVTProvideValue(propertyContext, actionElement, submissionId, true);
            if (resolvedSubmissionStaticId == null)
                return;
        }

        // Find actual target
<<<<<<< HEAD
        final Object submission = resolveEffectiveObject(actionInterpreter, propertyContext, resolvedSubmissionStaticId, actionElement);
=======
        final Object submission = actionInterpreter.resolveEffectiveObject(propertyContext, actionElement, resolvedSubmissionStaticId);
>>>>>>> a1255be6
        if (submission instanceof XFormsModelSubmission) {
            // Dispatch event to submission object
            final XFormsEvent newEvent = new XFormsSubmitEvent(container.getContainingDocument(), (XFormsEventTarget) submission);
            addContextAttributes(actionInterpreter, propertyContext, actionElement, newEvent);
            container.dispatchEvent(propertyContext, newEvent);
        } else {
            // "If there is a null search result for the target object and the source object is an XForms action such as
            // dispatch, send, setfocus, setindex or toggle, then the action is terminated with no effect."

            final IndentedLogger indentedLogger = actionInterpreter.getIndentedLogger();
            if (indentedLogger.isDebugEnabled())
                indentedLogger.logDebug("xforms:send", "submission does not refer to an existing xforms:submission element, ignoring action",
                        "submission id", submissionId);
        }
    }
}<|MERGE_RESOLUTION|>--- conflicted
+++ resolved
@@ -52,11 +52,7 @@
         }
 
         // Find actual target
-<<<<<<< HEAD
-        final Object submission = resolveEffectiveObject(actionInterpreter, propertyContext, resolvedSubmissionStaticId, actionElement);
-=======
         final Object submission = actionInterpreter.resolveEffectiveObject(propertyContext, actionElement, resolvedSubmissionStaticId);
->>>>>>> a1255be6
         if (submission instanceof XFormsModelSubmission) {
             // Dispatch event to submission object
             final XFormsEvent newEvent = new XFormsSubmitEvent(container.getContainingDocument(), (XFormsEventTarget) submission);
