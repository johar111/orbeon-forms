/**
 * Copyright (C) 2009 Orbeon, Inc.
 *
 * This program is free software; you can redistribute it and/or modify it under the terms of the
 * GNU Lesser General Public License as published by the Free Software Foundation; either version
 * 2.1 of the License, or (at your option) any later version.
 *
 * This program is distributed in the hope that it will be useful, but WITHOUT ANY WARRANTY;
 * without even the implied warranty of MERCHANTABILITY or FITNESS FOR A PARTICULAR PURPOSE.
 * See the GNU Lesser General Public License for more details.
 *
 * The full text of the license is available at http://www.gnu.org/copyleft/lesser.html
 */
package org.orbeon.oxf.xforms;

import org.apache.commons.pool.ObjectPool;
import org.apache.log4j.Logger;
import org.dom4j.Document;
import org.dom4j.Element;
import org.orbeon.oxf.common.OXFException;
import org.orbeon.oxf.common.ValidationException;
import org.orbeon.oxf.pipeline.api.ExternalContext;
import org.orbeon.oxf.pipeline.api.PipelineContext;
import org.orbeon.oxf.util.IndentedLogger;
import org.orbeon.oxf.util.LoggerFactory;
import org.orbeon.oxf.util.NetUtils;
import org.orbeon.oxf.util.PropertyContext;
import org.orbeon.oxf.xforms.action.XFormsActions;
import org.orbeon.oxf.xforms.control.XFormsControl;
import org.orbeon.oxf.xforms.control.XFormsSingleNodeControl;
import org.orbeon.oxf.xforms.control.XFormsValueControl;
import org.orbeon.oxf.xforms.control.controls.*;
import org.orbeon.oxf.xforms.event.XFormsEvent;
import org.orbeon.oxf.xforms.event.XFormsEventFactory;
import org.orbeon.oxf.xforms.event.XFormsEventTarget;
import org.orbeon.oxf.xforms.event.XFormsEvents;
import org.orbeon.oxf.xforms.event.events.*;
import org.orbeon.oxf.xforms.processor.XFormsServer;
import org.orbeon.oxf.xforms.processor.XFormsURIResolver;
import org.orbeon.oxf.xforms.state.XFormsState;
import org.orbeon.oxf.xforms.submission.SubmissionResult;
import org.orbeon.oxf.xforms.submission.XFormsModelSubmission;
import org.orbeon.oxf.xforms.xbl.XBLContainer;
import org.orbeon.oxf.xml.dom4j.Dom4jUtils;
import org.orbeon.oxf.xml.dom4j.ExtendedLocationData;
import org.orbeon.saxon.om.Item;
import org.orbeon.saxon.value.BooleanValue;
import org.orbeon.saxon.value.SequenceExtent;

import java.io.IOException;
import java.util.*;
import java.util.concurrent.*;

/**
 * Represents an XForms containing document.
 *
 * The containing document:
 *
 * o Is the container for root XForms models (including multiple instances)
 * o Contains XForms controls
 * o Handles event handlers hierarchy
 */
public class XFormsContainingDocument extends XBLContainer {

    // Special id name for the top-level containing document
    public static final String CONTAINING_DOCUMENT_PSEUDO_ID = "$containing-document$";

    // Per-document current logging indentation
    private static final IndentedLogger.Indentation indentation = new IndentedLogger.Indentation();

    private static final String LOGGING_CATEGORY = "document";
    private static final Logger logger = LoggerFactory.createLogger(XFormsContainingDocument.class);

    private final Map<String, IndentedLogger> loggersMap = new HashMap<String, IndentedLogger>();
    {
        final Logger globalLogger = XFormsServer.getLogger();
        final Set<String> debugConfig = XFormsProperties.getDebugLogging();

        registerLogger(XFormsContainingDocument.logger, globalLogger, debugConfig, XFormsContainingDocument.LOGGING_CATEGORY);
        registerLogger(XFormsModel.logger, globalLogger, debugConfig, XFormsModel.LOGGING_CATEGORY);
        registerLogger(XFormsModelSubmission.logger, globalLogger, debugConfig, XFormsModelSubmission.LOGGING_CATEGORY);
        registerLogger(XFormsControls.logger, globalLogger, debugConfig, XFormsControls.LOGGING_CATEGORY);
        registerLogger(XFormsEvents.logger, globalLogger, debugConfig, XFormsEvents.LOGGING_CATEGORY);
        registerLogger(XFormsActions.logger, globalLogger, debugConfig, XFormsActions.LOGGING_CATEGORY);
    }

    private void registerLogger(Logger localLogger, Logger globalLogger, Set<String> debugConfig, String category) {
        if (XFormsServer.USE_SEPARATE_LOGGERS) {
            loggersMap.put(category, new IndentedLogger(localLogger, indentation, category));
        } else {
            loggersMap.put(category, new IndentedLogger(globalLogger, debugConfig.contains(category), indentation, category));
        }
    }

    private final IndentedLogger indentedLogger = getIndentedLogger(LOGGING_CATEGORY);

    // Global XForms function library
    private static XFormsFunctionLibrary functionLibrary = new XFormsFunctionLibrary();

    // Object pool this object must be returned to, if any
    private ObjectPool sourceObjectPool;

    // Whether this document is currently being initialized
    private boolean isInitializing;

    // Transient URI resolver for initialization
    private XFormsURIResolver uriResolver;

    // Transient OutputStream for xforms:submission[@replace = 'all'], or null if not available
    private ExternalContext.Response response;

    // A document refers to the static state and controls
    private XFormsStaticState xformsStaticState;
    private XFormsControls xformsControls;

    // Client state
    private XFormsModelSubmission activeSubmission;
    private List<AsynchronousSubmission> backgroundAsynchronousSubmissions;
    private List<AsynchronousSubmission> foregroundAsynchronousSubmissions;
    private boolean gotSubmission;
    private boolean gotSubmissionSecondPass;
    private boolean gotSubmissionReplaceAll;
    private List<Message> messagesToRun;
    private List<Load> loadsToRun;
    private List<Script> scriptsToRun;
    private String focusEffectiveControlId;
    private String helpEffectiveControlId;
    private List<DelayedEvent> delayedEvents;

    private boolean goingOffline;
//    private boolean goingOnline;  // never used at the moment

    // Event information
    private static final Set<String> ignoredXFormsOutputExternalEvents = new HashSet<String>();
    private static final Set<String> allowedXFormsOutputExternalEvents = new HashSet<String>();
    private static final Set<String> allowedXFormsUploadExternalEvents = new HashSet<String>();
    private static final Set<String> allowedXFormsControlsExternalEvents = new HashSet<String>();

    private static final Set<String> allowedXFormsRepeatExternalEvents = new HashSet<String>();
    private static final Set<String> allowedXFormsSubmissionExternalEvents = new HashSet<String>();
    private static final Set<String> allowedXFormsContainingDocumentExternalEvents = new HashSet<String>();
    private static final Set<String> allowedXXFormsDialogExternalEvents = new HashSet<String>();

    static {
        // External events ignored on xforms:output
        ignoredXFormsOutputExternalEvents.add(XFormsEvents.XFORMS_DOM_FOCUS_IN);
        ignoredXFormsOutputExternalEvents.add(XFormsEvents.XFORMS_DOM_FOCUS_OUT);

        // External events allowed on xforms:output
        allowedXFormsOutputExternalEvents.addAll(ignoredXFormsOutputExternalEvents);
        allowedXFormsOutputExternalEvents.add(XFormsEvents.XFORMS_HELP);

        // External events allowed on xforms:upload
        allowedXFormsUploadExternalEvents.addAll(allowedXFormsOutputExternalEvents);
        allowedXFormsUploadExternalEvents.add(XFormsEvents.XFORMS_SELECT);
        allowedXFormsUploadExternalEvents.add(XFormsEvents.XXFORMS_VALUE_CHANGE_WITH_FOCUS_CHANGE);

        // External events allowed on other controls
        allowedXFormsControlsExternalEvents.addAll(allowedXFormsOutputExternalEvents);
        allowedXFormsControlsExternalEvents.add(XFormsEvents.XFORMS_DOM_ACTIVATE);
        allowedXFormsControlsExternalEvents.add(XFormsEvents.XXFORMS_VALUE_CHANGE_WITH_FOCUS_CHANGE);
        allowedXFormsControlsExternalEvents.add(XFormsEvents.XXFORMS_VALUE_OR_ACTIVATE);// for noscript mode

        // External events allowed on xforms:repeat
        allowedXFormsRepeatExternalEvents.add(XFormsEvents.XXFORMS_DND);

        // External events allowed on xforms:submission
        allowedXFormsSubmissionExternalEvents.add(XFormsEvents.XXFORMS_SUBMIT);

        // External events allowed on containing document
        allowedXFormsContainingDocumentExternalEvents.add(XFormsEvents.XXFORMS_LOAD);
        allowedXFormsContainingDocumentExternalEvents.add(XFormsEvents.XXFORMS_OFFLINE);
        allowedXFormsContainingDocumentExternalEvents.add(XFormsEvents.XXFORMS_ONLINE);

        // External events allowed on xxforms:dialog
        allowedXXFormsDialogExternalEvents.add(XFormsEvents.XXFORMS_DIALOG_CLOSE);
    }

    // For testing only
//    private static int testAjaxToggleValue = 0;

    /**
     * Return the global function library.
     */
    public static XFormsFunctionLibrary getFunctionLibrary() {
        return functionLibrary;
    }

    /**
     * Create an XFormsContainingDocument from an XFormsEngineStaticState object.
     *
     * @param pipelineContext           current pipeline context
     * @param xformsStaticState         static state object
     * @param uriResolver               optional URIResolver for loading instances during initialization (and possibly more, such as schemas and "GET" submissions upon initialization)
     */
    public XFormsContainingDocument(PipelineContext pipelineContext, XFormsStaticState xformsStaticState, XFormsURIResolver uriResolver) {

        super(CONTAINING_DOCUMENT_PSEUDO_ID, CONTAINING_DOCUMENT_PSEUDO_ID, CONTAINING_DOCUMENT_PSEUDO_ID, "", null);
        setLocationData(xformsStaticState.getLocationData());

        indentedLogger.startHandleOperation("initialization", "creating new ContainingDocument (static state object provided).");

        // Remember static state
        this.xformsStaticState = xformsStaticState;

        // Remember URI resolver for initialization
        this.uriResolver = uriResolver;
        this.isInitializing = true;

        // Initialize the containing document
        try {
            initialize(pipelineContext);
        } catch (Exception e) {
            throw ValidationException.wrapException(e, new ExtendedLocationData(getLocationData(), "initializing XForms containing document"));
        }

        // Clear URI resolver, since it is of no use after initialization, and it may keep dangerous references (PipelineContext)
        this.uriResolver = null;

        // NOTE: we clear isInitializing when Ajax requests come in

        indentedLogger.endHandleOperation();
    }

    /**
     * Restore an XFormsContainingDocument from XFormsState and XFormsStaticState.
     *
     * @param pipelineContext         current pipeline context
     * @param xformsState             static and dynamic state information
     * @param xformsStaticState       static state object, or null if not available
     */
    public XFormsContainingDocument(PipelineContext pipelineContext, XFormsState xformsState, XFormsStaticState xformsStaticState) {

        super(CONTAINING_DOCUMENT_PSEUDO_ID, CONTAINING_DOCUMENT_PSEUDO_ID, CONTAINING_DOCUMENT_PSEUDO_ID, "", null);

        if (xformsStaticState != null) {
            // Use passed static state object
            indentedLogger.startHandleOperation("initialization", "restoring containing document (static state object provided).");
            this.xformsStaticState = xformsStaticState;
        } else {
            // Create static state object
            // TODO: Handle caching of XFormsStaticState object? Anything that can be done here?
            indentedLogger.startHandleOperation("initialization", "restoring containing document (static state object not provided).");
            this.xformsStaticState = new XFormsStaticState(pipelineContext, xformsState.getStaticState());
        }

        // Make sure there is location data
        setLocationData(this.xformsStaticState.getLocationData());

        // Restore the containing document's dynamic state
        final String encodedDynamicState = xformsState.getDynamicState();

        try {
            if (encodedDynamicState == null || encodedDynamicState.equals("")) {
                // Just for tests, we allow the dynamic state to be empty
                initialize(pipelineContext);
            } else {
                // Regular case
                restoreDynamicState(pipelineContext, encodedDynamicState);
            }
        } catch (Exception e) {
            throw ValidationException.wrapException(e, new ExtendedLocationData(getLocationData(), "re-initializing XForms containing document"));
        }

        indentedLogger.endHandleOperation();
    }

    /**
     * Restore an XFormsContainingDocument from XFormsState only.
     *
     * @param pipelineContext   current pipeline context
     * @param xformsState       XFormsState containing static and dynamic state
     */
    public XFormsContainingDocument(PipelineContext pipelineContext, XFormsState xformsState) {
        this(pipelineContext, xformsState,  null);
    }

    public XFormsState getXFormsState(PipelineContext pipelineContext) {

        // Encode state
        return new XFormsState(xformsStaticState.getEncodedStaticState(pipelineContext), createEncodedDynamicState(pipelineContext, false));
    }

    public void setSourceObjectPool(ObjectPool sourceObjectPool) {
        this.sourceObjectPool = sourceObjectPool;
    }

    public ObjectPool getSourceObjectPool() {
        return sourceObjectPool;
    }

    public XFormsURIResolver getURIResolver() {
        return uriResolver;
    }

    public boolean isInitializing() {
        return isInitializing;
    }

    /**
     * Whether the document is currently in a mode where it must handle differences. This is the case when the document
     * is initializing and producing the initial output.
     *
     * @return  true iif the document must handle differences
     */
    public boolean isHandleDifferences() {
        return !isInitializing;
    }

    /**
     * Return the controls.
     */
    public XFormsControls getControls() {
        return xformsControls;
    }

    /**
     * Whether the document is dirty since the last request.
     *
     * @return  whether the document is dirty since the last request
     */
    public boolean isDirtySinceLastRequest() {
        return xformsControls.isDirtySinceLastRequest();
    }

    /**
     * Return the XFormsEngineStaticState.
     */
    public XFormsStaticState getStaticState() {
        return xformsStaticState;
    }

    /**
     * Return a map of script id -> script text.
     */
    public Map<String, String> getScripts() {
        return xformsStaticState.getScripts();
    }

    /**
     * Return the document base URI.
     */
    public String getBaseURI() {
        return xformsStaticState.getBaseURI();
    }

    /**
     * Return the container type that generate the XForms page, either "servlet" or "portlet".
     */
    public String getContainerType() {
        return xformsStaticState.getContainerType();
    }

    /**
     * Return the container namespace that generate the XForms page. Always "" for servlets.
     */
    public String getContainerNamespace() {
        return xformsStaticState.getContainerNamespace();
    }

    /**
     * Return external-events configuration attribute.
     */
    private Map<String, String> getExternalEventsMap() {
        return xformsStaticState.getExternalEventsMap();
    }

    /**
     * Return whether an external event name is explicitly allowed by the configuration.
     *
     * @param eventName event name to check
     * @return          true if allowed, false otherwise
     */
    private boolean isExplicitlyAllowedExternalEvent(String eventName) {
        return !XFormsEventFactory.isBuiltInEvent(eventName) && getExternalEventsMap() != null && getExternalEventsMap().get(eventName) != null;
    }

    /**
     * Get object with the effective id specified.
     *
     * @param effectiveId   effective id of the target
     * @return              object, or null if not found
     */
    public Object getObjectByEffectiveId(String effectiveId) {

        // Search in parent (models and this)
        {
            final Object resultObject = super.getObjectByEffectiveId(effectiveId);
            if (resultObject != null)
                return resultObject;
        }

        // Search in controls
        {
            final Object resultObject = xformsControls.getObjectByEffectiveId(effectiveId);
            if (resultObject != null)
                return resultObject;
        }

        // Check container id
        if (effectiveId.equals(getEffectiveId()))
            return this;

        return null;
    }

    /**
     * Return the active submission if any or null.
     */
    public XFormsModelSubmission getClientActiveSubmission() {
        return activeSubmission;
    }

    /**
     * Clear current client state.
     */
    private void clearClientState() {
        this.isInitializing = false;

        this.activeSubmission = null;
        this.gotSubmission = false;
        this.gotSubmissionSecondPass = false;
        this.gotSubmissionReplaceAll = false;
        this.backgroundAsynchronousSubmissions = null;
        this.foregroundAsynchronousSubmissions = null;

        this.messagesToRun = null;
        this.loadsToRun = null;
        this.scriptsToRun = null;
        this.focusEffectiveControlId = null;
        this.helpEffectiveControlId = null;
        this.delayedEvents = null;

        this.goingOffline = false;
//        this.goingOnline = false;
    }

    /**
     * Set the active submission.
     *
     * This can be called with a non-null value at most once.
     */
    public void setClientActiveSubmission(XFormsModelSubmission activeSubmission) {
        if (this.activeSubmission != null)
            throw new ValidationException("There is already an active submission.", activeSubmission.getLocationData());

        if (loadsToRun != null)
            throw new ValidationException("Unable to run a two-pass submission and xforms:load within a same action sequence.", activeSubmission.getLocationData());

        if (messagesToRun != null)
            throw new ValidationException("Unable to run a two-pass submission and xforms:message within a same action sequence.", activeSubmission.getLocationData());

        // scriptsToRun: it seems reasonable to run scripts up to the point where the submission takes place

        if (focusEffectiveControlId != null)
            throw new ValidationException("Unable to run a two-pass submission and xforms:setfocus within a same action sequence.", activeSubmission.getLocationData());

        if (helpEffectiveControlId != null)
            throw new ValidationException("Unable to run a two-pass submission and xforms-help within a same action sequence.", activeSubmission.getLocationData());

        this.activeSubmission = activeSubmission;
    }

    public boolean isGotSubmission() {
        return gotSubmission;
    }

    public void setGotSubmission() {
        this.gotSubmission = true;
    }

    public boolean isGotSubmissionSecondPass() {
        return gotSubmissionSecondPass;
    }

    public void setGotSubmissionSecondPass() {
        this.gotSubmissionSecondPass = true;
    }

    public void setGotSubmissionReplaceAll() {
        if (this.gotSubmissionReplaceAll)
            throw new ValidationException("Unable to run a second submission with replace=\"all\" within a same action sequence.", getLocationData());

        this.gotSubmissionReplaceAll = true;
    }

    public boolean isGotSubmissionReplaceAll() {
        return gotSubmissionReplaceAll;
    }

    private static class AsynchronousSubmission {
        public Future<SubmissionResult> future;
        public String submissionEffectiveId;

        public AsynchronousSubmission(Future<SubmissionResult> future, String submissionEffectiveId) {
            this.future = future;
            this.submissionEffectiveId = submissionEffectiveId;
        }
    }

    // Global thread pool
    private static ExecutorService threadPool = Executors.newCachedThreadPool();

    // See http://java.sun.com/j2se/1.5.0/docs/api/java/util/concurrent/ExecutorCompletionService.html
    private CompletionService<SubmissionResult> completionService = new ExecutorCompletionService<SubmissionResult>(threadPool);

    public void addAsynchronousSubmission(final Callable<SubmissionResult> callable, String submissionEffectiveId, boolean isBackground) {

        // Add submission future
        if (isBackground) {
            // Background async submission
            final Future<SubmissionResult> future = completionService.submit(callable);

            if (backgroundAsynchronousSubmissions == null)
                backgroundAsynchronousSubmissions = new ArrayList<AsynchronousSubmission>();
            backgroundAsynchronousSubmissions.add(new AsynchronousSubmission(future, submissionEffectiveId));
        } else {
            // Foreground async submission
            final Future<SubmissionResult> future = new Future<SubmissionResult>() {

                private boolean isDone;
                private boolean isCanceled;

                private SubmissionResult result;

                public boolean cancel(boolean b) {
                    if (isDone)
                        return false;
                    isCanceled = true;
                    return true;
                }

                public boolean isCancelled() {
                    return isCanceled;
                }

                public boolean isDone() {
                    return isDone;
                }

                public SubmissionResult get() throws InterruptedException, ExecutionException {
                    if (isCanceled)
                        throw new CancellationException();

                    if (!isDone) {
                        try {
                            result = callable.call();
                        } catch (Exception e) {
                            throw new ExecutionException(e);
                        }

                        isDone = true;
                    }

                    return result;
                }

                public SubmissionResult get(long l, TimeUnit timeUnit) throws InterruptedException, ExecutionException, TimeoutException {
                    return get();
                }
            };

            if (foregroundAsynchronousSubmissions == null)
                foregroundAsynchronousSubmissions = new ArrayList<AsynchronousSubmission>();
            foregroundAsynchronousSubmissions.add(new AsynchronousSubmission(future, submissionEffectiveId));

            // NOTE: In this very basic level of support, we don't support
            // xforms-submit-done / xforms-submit-error handlers

            // TODO: Do something with result, e.g. log?
            // final ConnectionResult connectionResult = ...
        }
    }

    public boolean hasBackgroundAsynchronousSubmissions() {
        return backgroundAsynchronousSubmissions != null && backgroundAsynchronousSubmissions.size() > 0;
    }

    private boolean hasForegroundAsynchronousSubmissions() {
        return foregroundAsynchronousSubmissions != null && foregroundAsynchronousSubmissions.size() > 0;
    }

    public void processBackgroundAsynchronousSubmissions(PropertyContext propertyContext) {

        // Processing a series of background asynchronous submission might in turn trigger the creation of new
        // background asynchronous submissions. We need to process until no submissions are left.
        while (hasBackgroundAsynchronousSubmissions())
            processBackgroundAsynchronousSubmissionsBatch(propertyContext);
    }

    private void processBackgroundAsynchronousSubmissionsBatch(PropertyContext propertyContext) {

        // Get then reset current batch list
        final List<AsynchronousSubmission> submissionsToProcess = backgroundAsynchronousSubmissions;
        backgroundAsynchronousSubmissions = null;

        // NOTE: See http://wiki.orbeon.com/forms/projects/asynchronous-submissions

        final IndentedLogger indentedLogger = getIndentedLogger(XFormsModelSubmission.LOGGING_CATEGORY);
        indentedLogger.startHandleOperation("", "processing background asynchronous submissions");
        int count = 0;
        try {
            final int size = submissionsToProcess.size();
            for (; count < size; count++) {
                try {
                    // Handle next completed task
                    final SubmissionResult result = completionService.take().get();

                    // Process response by dispatching an event to the submission
                    final XFormsModelSubmission submission = (XFormsModelSubmission) getObjectByEffectiveId(result.getSubmissionEffectiveId());
                    final XBLContainer container = submission.getXBLContainer(this);
                    container.dispatchEvent(propertyContext, new XXFormsSubmitReplaceEvent(this, submission, result));

                } catch (Throwable throwable) {
                    // Something bad happened
                    throw new OXFException(throwable);
                }
            }
        } finally {
            indentedLogger.endHandleOperation("count", Integer.toString(count));
        }
    }

    public void processForegroundAsynchronousSubmissions() {
        // NOTE: See http://wiki.orbeon.com/forms/doc/developer-guide/asynchronous-submissions
        if (hasForegroundAsynchronousSubmissions()) {
            final IndentedLogger indentedLogger = getIndentedLogger(XFormsModelSubmission.LOGGING_CATEGORY);
            indentedLogger.startHandleOperation("", "processing foreground asynchronous submissions");
            int count = 0;
            try {
                for (Iterator<AsynchronousSubmission> i = foregroundAsynchronousSubmissions.iterator(); i.hasNext(); count++) {
                    final AsynchronousSubmission asyncSubmission = i.next();
                    try {
                        // Submission is run at this point
                        asyncSubmission.future.get();

                        // NOTE: We do not process the response at all

                    } catch (Throwable throwable) {
                        // Something happened but we swallow the exception and keep going
                        indentedLogger.logError("", "asynchronous submission: throwable caught", throwable);
                    }
                    // Remove submission from list of submission so we can gc the Runnable
                    i.remove();
                }
            } finally {
                indentedLogger.endHandleOperation("count", Integer.toString(count));
            }
        }
    }

    /**
     * Add an XForms message to send to the client.
     */
    public void addMessageToRun(String message, String level) {

        if (activeSubmission != null)
            throw new ValidationException("Unable to run a two-pass submission and xforms:message within a same action sequence.", activeSubmission.getLocationData());

        if (messagesToRun == null)
            messagesToRun = new ArrayList<Message>();
        messagesToRun.add(new Message(message, level));
    }

    /**
     * Return the list of messages to send to the client, null if none.
     */
    public List<Message> getMessagesToRun() {
        return messagesToRun;
    }

    /**
     * Schedule an event for delayed execution, following xforms:dispatch/@delay semantics.
     *
     * @param eventName         name of the event to dispatch
     * @param targetStaticId    static id of the target to dispatch to
     * @param bubbles           whether the event bubbles
     * @param cancelable        whether the event is cancelable
     * @param delay             delay after which to dispatch the event
     * @param showProgress      whether to show the progress indicator when submitting the event
     * @param progressMessage   message to show if the progress indicator is visible
     */
    public void addDelayedEvent(String eventName, String targetStaticId, boolean bubbles, boolean cancelable, int delay, boolean showProgress, String progressMessage) {
        if (delayedEvents == null)
            delayedEvents = new ArrayList<DelayedEvent>();

        delayedEvents.add(new DelayedEvent(eventName, targetStaticId, bubbles, cancelable, System.currentTimeMillis() + delay, showProgress, progressMessage));
    }

    public List<DelayedEvent> getDelayedEvents() {
        return delayedEvents;
    }

    public static class DelayedEvent {
        private String eventName;
        private String targetStaticId;
        private boolean bubbles;
        private boolean cancelable;
        private long time;
        private boolean showProgress;
        private String progressMessage;

        public DelayedEvent(String eventName, String targetStaticId, boolean bubbles, boolean cancelable, long time, boolean showProgress, String progressMessage) {
            this.eventName = eventName;
            this.targetStaticId = targetStaticId;
            this.bubbles = bubbles;
            this.cancelable = cancelable;
            this.time = time;
            this.showProgress = showProgress;
            this.progressMessage = progressMessage;
        }

        public String getEncodedDocument(PipelineContext pipelineContext) {
            final Document eventsDocument = Dom4jUtils.createDocument();
            final Element eventsElement = eventsDocument.addElement(XFormsConstants.XXFORMS_EVENTS_QNAME);

            final Element eventElement = eventsElement.addElement(XFormsConstants.XXFORMS_EVENT_QNAME);
            eventElement.addAttribute("name", eventName);
            eventElement.addAttribute("source-control-id", targetStaticId);
            eventElement.addAttribute("bubbles", Boolean.toString(bubbles));
            eventElement.addAttribute("cancelable", Boolean.toString(cancelable));

            return XFormsUtils.encodeXML(pipelineContext, eventsDocument, false);
        }

        public boolean isShowProgress() {
            return showProgress;
        }

        public String getProgressMessage() {
            return progressMessage;
        }

        public long getTime() {
            return time;
        }
    }

    public static class Message {
        private String message;
        private String level;

        public Message(String message, String level) {
            this.message = message;
            this.level = level;
        }

        public String getMessage() {
            return message;
        }

        public String getLevel() {
            return level;
        }
    }

    public void addScriptToRun(String scriptId, String eventTargetId, String eventObserverId) {

        if (activeSubmission != null) {
            // Scripts occurring after the submission takes place should not run
            logWarning("", "xxforms:script will be ignored because two-pass submission started", "script id", scriptId);
            return;
        }

        // Warn that scripts won't run in noscript mode (duh)
        if (XFormsProperties.isNoscript(this))
            indentedLogger.logWarning("noscript", "script won't run in noscript mode", "script id", scriptId);

        if (scriptsToRun == null)
            scriptsToRun = new ArrayList<Script>();
        scriptsToRun.add(new Script(XFormsUtils.scriptIdToScriptName(scriptId), eventTargetId, eventObserverId));
    }

    public static class Script {
        private String functionName;
        private String eventTargetId;
        private String eventObserverId;

        public Script(String functionName, String eventTargetId, String eventObserverId) {
            this.functionName = functionName;
            this.eventTargetId = eventTargetId;
            this.eventObserverId = eventObserverId;
        }

        public String getFunctionName() {
            return functionName;
        }

        public String getEventTargetId() {
            return eventTargetId;
        }

        public String getEventObserverId() {
            return eventObserverId;
        }
    }

    public List<Script> getScriptsToRun() {
        return scriptsToRun;
    }

    /**
     * Add an XForms load to send to the client.
     */
    public void addLoadToRun(String resource, String target, String urlType, boolean isReplace, boolean isPortletLoad, boolean isShowProgress) {

        if (activeSubmission != null)
            throw new ValidationException("Unable to run a two-pass submission and xforms:load within a same action sequence.", activeSubmission.getLocationData());

        if (loadsToRun == null)
            loadsToRun = new ArrayList<Load>();
        loadsToRun.add(new Load(resource, target, urlType, isReplace, isPortletLoad, isShowProgress));
    }

    /**
     * Return the list of loads to send to the client, null if none.
     */
    public List<Load> getLoadsToRun() {
        return loadsToRun;
    }

    public static class Load {
        private String resource;
        private String target;
        private String urlType;
        private boolean isReplace;
        private boolean isPortletLoad;
        private boolean isShowProgress;

        public Load(String resource, String target, String urlType, boolean isReplace, boolean isPortletLoad, boolean isShowProgress) {
            this.resource = resource;
            this.target = target;
            this.urlType = urlType;
            this.isReplace = isReplace;
            this.isPortletLoad = isPortletLoad;
            this.isShowProgress = isShowProgress;
        }

        public String getResource() {
            return resource;
        }

        public String getTarget() {
            return target;
        }

        public String getUrlType() {
            return urlType;
        }

        public boolean isReplace() {
            return isReplace;
        }

        public boolean isPortletLoad() {
            return isPortletLoad;
        }

        public boolean isShowProgress() {
            return isShowProgress;
        }
    }

    /**
     * Tell the client that focus must be changed to the given effective control id.
     *
     * This can be called several times, but only the last control id is remembered.
     *
     * @param effectiveControlId
     */
    public void setClientFocusEffectiveControlId(String effectiveControlId) {

        if (activeSubmission != null)
            throw new ValidationException("Unable to run a two-pass submission and xforms:setfocus within a same action sequence.", activeSubmission.getLocationData());

        this.focusEffectiveControlId = effectiveControlId;
    }

    /**
     * Return the effective control id of the control to set the focus to, or null.
     */
    public String getClientFocusEffectiveControlId() {

        if (focusEffectiveControlId == null)
            return null;

        final XFormsControl xformsControl = (XFormsControl) getObjectByEffectiveId(focusEffectiveControlId);
        // It doesn't make sense to tell the client to set the focus to an element that is non-relevant or readonly
        if (xformsControl != null && xformsControl instanceof XFormsSingleNodeControl) {
            final XFormsSingleNodeControl xformsSingleNodeControl = (XFormsSingleNodeControl) xformsControl;
            if (xformsSingleNodeControl.isRelevant() && !xformsSingleNodeControl.isReadonly())
                return focusEffectiveControlId;
            else
                return null;
        } else {
            return null;
        }
    }

    /**
     * Tell the client that help must be shown for the given effective control id.
     *
     * This can be called several times, but only the last controld id is remembered.
     *
     * @param effectiveControlId
     */
    public void setClientHelpEffectiveControlId(String effectiveControlId) {

        if (activeSubmission != null)
            throw new ValidationException("Unable to run a two-pass submission and xforms-help within a same action sequence.", activeSubmission.getLocationData());

        this.helpEffectiveControlId = effectiveControlId;
    }

    /**
     * Return the effective control id of the control to help for, or null.
     */
    public String getClientHelpEffectiveControlId() {

        if (helpEffectiveControlId == null)
            return null;

        final XFormsControl xformsControl = (XFormsControl) getObjectByEffectiveId(helpEffectiveControlId);
        // It doesn't make sense to tell the client to show help for an element that is non-relevant, but we allow readonly
        if (xformsControl != null && xformsControl instanceof XFormsSingleNodeControl) {
            final XFormsSingleNodeControl xformsSingleNodeControl = (XFormsSingleNodeControl) xformsControl;
            if (xformsSingleNodeControl.isRelevant())
                return helpEffectiveControlId;
            else
                return null;
        } else {
            return null;
        }
    }

    /**
     * Execute an external event and ensure deferred event handling.
     *
     * @param pipelineContext           current PipelineContext
     * @param isTrustedEvent            whether this event is trusted
     * @param eventName                 name of the event
     * @param targetEffectiveId         effective id of the target to dispatch to
     * @param bubbles                   whether the event bubbles (for custom events)
     * @param cancelable                whether the event is cancelable (for custom events)
     * @param otherControlEffectiveId   other effective control id if any
     * @param valueString               optional context string
     * @param filesElement              optional files elements for upload
     * @param dndStart                  optional DnD start information
     * @param dndEnd                    optional DnD end information
     * @param handleGoingOnline whether we are going online and therefore using optimized event handling
     */
    public void executeExternalEvent(PipelineContext pipelineContext, boolean isTrustedEvent, String eventName, String targetEffectiveId,
                                     boolean bubbles, boolean cancelable,
                                     String otherControlEffectiveId, String valueString, Element filesElement,
                                     String dndStart, String dndEnd, boolean handleGoingOnline) {

        final IndentedLogger indentedLogger = getIndentedLogger(XFormsEvents.LOGGING_CATEGORY);
        final String LOG_TYPE = "executeExternalEvent";
        try {
            indentedLogger.startHandleOperation(LOG_TYPE, "handling external event", "target id", targetEffectiveId, "event name", eventName);

            // Get event target object
            XFormsEventTarget eventTarget;
            {
                final Object eventTargetObject = getObjectByEffectiveId(targetEffectiveId);
                if (!(eventTargetObject instanceof XFormsEventTarget)) {
                    if (XFormsProperties.isExceptionOnInvalidClientControlId(this)) {
                        throw new ValidationException("Event target id '" + targetEffectiveId + "' is not an XFormsEventTarget.", getLocationData());
                    } else {
                        if (indentedLogger.isDebugEnabled()) {
                            indentedLogger.logDebug(LOG_TYPE, "ignoring client event with invalid target id", "target id", targetEffectiveId, "event name", eventName);
                        }
                        return;
                    }
                }
                eventTarget = (XFormsEventTarget) eventTargetObject;
            }

            if (isTrustedEvent) {
                // Event is trusted, don't check if it is allowed
                if (indentedLogger.isDebugEnabled()) {
                    indentedLogger.logDebug(LOG_TYPE, "processing trusted event", "target id", targetEffectiveId, "event name", eventName);
                }
            } else if (!checkForAllowedEvents(pipelineContext, indentedLogger, eventName, eventTarget, handleGoingOnline)) {
                // Event is not trusted and is not allowed
                return;
            }

            // Get other event target
            final XFormsEventTarget otherEventTarget;
            {
                final Object otherEventTargetObject = (otherControlEffectiveId == null) ? null : getObjectByEffectiveId(otherControlEffectiveId);
                if (otherEventTargetObject == null) {
                    otherEventTarget = null;
                } else if (!(otherEventTargetObject instanceof XFormsEventTarget)) {
                    if (XFormsProperties.isExceptionOnInvalidClientControlId(this)) {
                        throw new ValidationException("Other event target id '" + otherControlEffectiveId + "' is not an XFormsEventTarget.", getLocationData());
                    } else {
                        if (indentedLogger.isDebugEnabled()) {
                            indentedLogger.logDebug(LOG_TYPE, "ignoring invalid client event with invalid second control id", "target id", targetEffectiveId, "event name", eventName, "second control id", otherControlEffectiveId);
                        }
                        return;
                    }
                } else {
                    otherEventTarget = (XFormsEventTarget) otherEventTargetObject;
                }
            }

            // Rewrite event type. This is special handling of xxforms-value-or-activate for noscript mode.
            if (XFormsEvents.XXFORMS_VALUE_OR_ACTIVATE.equals(eventName)) {
                // In this case, we translate the event depending on the control type
                if (eventTarget instanceof XFormsTriggerControl) {
                    // Triggers get a DOM activation
                    if ("".equals(valueString)) {
                        // Handler produces:
                        //   <button type="submit" name="foobar" value="activate">...
                        //   <input type="submit" name="foobar" value="Hi There">...
                        //   <input type="image" name="foobar" value="Hi There" src="...">...

                        // IE 6/7 are terminally broken: they don't send the value back, but the contents of the label. So
                        // we must test for any empty content here instead of "!activate".equals(valueString). (Note that
                        // this means that empty labels won't work.) Further, with IE 6, all buttons are present when
                        // using <button>, so we use <input> instead, either with type="submit" or type="image". Bleh.

                        return;
                    }
                    eventName = XFormsEvents.XFORMS_DOM_ACTIVATE;
                } else {
                    // Other controls get a value change
                    eventName = XFormsEvents.XXFORMS_VALUE_CHANGE_WITH_FOCUS_CHANGE;
                }
            }

            // For testing only
            if (XFormsProperties.isAjaxTest()) {
                if (eventName.equals(XFormsEvents.XXFORMS_VALUE_CHANGE_WITH_FOCUS_CHANGE)) {
                    valueString = "value" + System.currentTimeMillis();
                }
            }

            if (!handleGoingOnline) {
                // When not going online, each event is within its own start/end outermost action handler
                startOutermostActionHandler();
            }
            {
                // Create event
                final XFormsEvent xformsEvent = XFormsEventFactory.createEvent(this, eventName, eventTarget, otherEventTarget,
                        true, bubbles, cancelable, valueString, filesElement, new String[] { dndStart, dndEnd} );

                // Handle repeat focus. Don't dispatch event on DOMFocusOut however.
                if (targetEffectiveId.indexOf(XFormsConstants.REPEAT_HIERARCHY_SEPARATOR_1) != -1
                        && !XFormsEvents.XFORMS_DOM_FOCUS_OUT.equals(eventName)) {

                    // Check if the value to set will be different from the current value
                    if (eventTarget instanceof XFormsValueControl && xformsEvent instanceof XXFormsValueChangeWithFocusChangeEvent) {
                        final XXFormsValueChangeWithFocusChangeEvent valueChangeWithFocusChangeEvent = (XXFormsValueChangeWithFocusChangeEvent) xformsEvent;
                        if (valueChangeWithFocusChangeEvent.getOtherTargetObject() == null) {
                            // We only get a value change with this event
                            final String currentExternalValue = ((XFormsValueControl) eventTarget).getExternalValue(pipelineContext);
                            if (currentExternalValue != null) {
                                // We completely ignore the event if the value in the instance is the same. This also saves dispatching xxforms-repeat-focus below.
                                final boolean isIgnoreValueChangeEvent = currentExternalValue.equals(valueChangeWithFocusChangeEvent.getNewValue());
                                if (isIgnoreValueChangeEvent) {
                                    indentedLogger.logDebug(LOG_TYPE, "ignoring value change event as value is the same",
                                            "control id", eventTarget.getEffectiveId(), "event name", eventName, "value", currentExternalValue);

                                    // Ensure deferred event handling
                                    // NOTE: Here this will do nothing, but out of consistency we better have matching startOutermostActionHandler/endOutermostActionHandler
                                    endOutermostActionHandler(pipelineContext);
                                    return;
                                }
                            } else {
                                // shouldn't happen really, but just in case let's log this
                                indentedLogger.logDebug(LOG_TYPE, "got null currentExternalValue", "control id", eventTarget.getEffectiveId(), "event name", eventName);
                            }
                        } else {
                            // There will be a focus event too, so don't ignore
                        }
                    }

                    // Dispatch repeat focus event
                    {
                        // The event target is in a repeated structure, so make sure it gets repeat focus
                        dispatchEvent(pipelineContext, new XXFormsRepeatFocusEvent(this, eventTarget));
                        // Get a fresh reference
                        eventTarget = (XFormsControl) getObjectByEffectiveId(eventTarget.getEffectiveId());
                    }
                }

                // Interpret event
                if (eventTarget instanceof XFormsOutputControl) {
                    // Special xforms:output case

                    if (XFormsEvents.XFORMS_DOM_FOCUS_IN.equals(eventName)) {

                        // First, dispatch DOMFocusIn
                        dispatchEvent(pipelineContext, xformsEvent);

                        // Then, dispatch DOMActivate unless the control is read-only
                        final XFormsOutputControl xformsOutputControl = (XFormsOutputControl) getObjectByEffectiveId(eventTarget.getEffectiveId());
                        if (!xformsOutputControl.isReadonly()) {
                            dispatchEvent(pipelineContext, new XFormsDOMActivateEvent(this, xformsOutputControl));
                        }
                    } else if (!ignoredXFormsOutputExternalEvents.contains(eventName)) {
                        // Dispatch other event
                        dispatchEvent(pipelineContext, xformsEvent);
                    }
                } else if (xformsEvent instanceof XXFormsValueChangeWithFocusChangeEvent) {
                    // 4.6.7 Sequence: Value Change

                    // What we want to do here is set the value on the initial controls tree, as the value has already been
                    // changed on the client. This means that this event(s) must be the first to come!

                    final XXFormsValueChangeWithFocusChangeEvent valueChangeWithFocusChangeEvent = (XXFormsValueChangeWithFocusChangeEvent) xformsEvent;
                    {
                        // Store value into instance data through the control
                        final XFormsValueControl valueXFormsControl = (XFormsValueControl) eventTarget;
                        // NOTE: filesElement is only used by the upload control at the moment
                        valueXFormsControl.storeExternalValue(pipelineContext, valueChangeWithFocusChangeEvent.getNewValue(), null, filesElement);
                    }

                    {
                        // NOTE: Recalculate and revalidate are done with the automatic deferred updates

                        // Handle focus change DOMFocusOut / DOMFocusIn
                        if (valueChangeWithFocusChangeEvent.getOtherTargetObject() != null) {

                            // We have a focus change (otherwise, the focus is assumed to remain the same)

                            // Dispatch DOMFocusOut
                            // NOTE: setExternalValue() above may cause e.g. xforms-select / xforms-deselect events to be
                            // dispatched, so we get the control again to have a fresh reference
                            final XFormsControl sourceXFormsControl = (XFormsControl) getObjectByEffectiveId(eventTarget.getEffectiveId());
                            if (sourceXFormsControl != null) {
                                dispatchEvent(pipelineContext, new XFormsDOMFocusOutEvent(this, sourceXFormsControl));
                            }

                            // Dispatch DOMFocusIn
                            final XFormsControl otherTargetXFormsControl
                                = (XFormsControl) getObjectByEffectiveId(((XFormsControl) valueChangeWithFocusChangeEvent.getOtherTargetObject()).getEffectiveId());
                            if (otherTargetXFormsControl != null) {
                                dispatchEvent(pipelineContext, new XFormsDOMFocusInEvent(this, otherTargetXFormsControl));
                            }
                        }

                        // NOTE: Refresh is done with the automatic deferred updates
                    }

                } else {
                    // Dispatch any other allowed event
                    dispatchEvent(pipelineContext, xformsEvent);
                }
            }
            // When not going online, each event is within its own start/end outermost action handler
            if (!handleGoingOnline) {
                endOutermostActionHandler(pipelineContext);
            }
        } finally {
            indentedLogger.endHandleOperation();
        }
    }

    public void dispatchEvent(PipelineContext pipelineContext, XFormsEvent event) {
        // Ensure that the event uses the proper container to dispatch the event
        final XBLContainer targetContainer = event.getTargetObject().getXBLContainer(this);
        if (targetContainer == this) {
            super.dispatchEvent(pipelineContext, event);
        } else {
            targetContainer.dispatchEvent(pipelineContext, event);
        }
    }

    /**
     * Check whether the external event is allowed on the gtiven target/
     *
     * @param pipelineContext   pipeline context
     * @param indentedLogger    logger
     * @param eventName         event name
     * @param eventTarget       event target
     * @param handleGoingOnline whether we are going online and therefore using optimized event handling
     * @return                  true iif the event is allowed
     */
    private boolean checkForAllowedEvents(PipelineContext pipelineContext, IndentedLogger indentedLogger, String eventName, XFormsEventTarget eventTarget, boolean handleGoingOnline) {
        // Don't allow for events on non-relevant, readonly or xforms:output controls (we accept focus events on
        // xforms:output though).
        // This is also a security measure that also ensures that somebody is not able to change values in an instance
        // by hacking external events.
        final String LOG_TYPE = "checkForAllowedEvents";
        if (eventTarget instanceof XFormsControl) {
            // Target is a control

            if (eventTarget instanceof XXFormsDialogControl) {
                // Target is a dialog
                // Check for implicitly allowed events
                if (!allowedXXFormsDialogExternalEvents.contains(eventName)) {
                    if (indentedLogger.isDebugEnabled()) {
                        indentedLogger.logDebug(LOG_TYPE, "ignoring invalid client event on xxforms:dialog", "control id", eventTarget.getEffectiveId(), "event name", eventName);
                    }
                    return false;
                }
            } else if (eventTarget instanceof XFormsRepeatControl) {
                // Target is a repeat
                if (!allowedXFormsRepeatExternalEvents.contains(eventName)) {
                    if (indentedLogger.isDebugEnabled()) {
                        indentedLogger.logDebug(LOG_TYPE, "ignoring invalid client event on xforms:repeat", "control id", eventTarget.getEffectiveId(), "event name", eventName);
                    }
                    return false;
                }

            } else {
                // Target is a regular control

                // Only single-node controls accept events from the client
                if (!(eventTarget instanceof XFormsSingleNodeControl)) {// NOTE: This includes xforms:trigger/xforms:submit
                    if (indentedLogger.isDebugEnabled()) {
                        indentedLogger.logDebug(LOG_TYPE, "ignoring invalid client event on non-single-node control", "control id", eventTarget.getEffectiveId(), "event name", eventName);
                    }
                    return false;
                }

                final XFormsSingleNodeControl xformsControl = (XFormsSingleNodeControl) eventTarget;

                if (handleGoingOnline) {
                    // When going online, ensure rebuild/revalidate before each event
                    rebuildRecalculateIfNeeded(pipelineContext);

                    // Mark the control as dirty, because we may have done a rebuild/recalculate earlier, and this means
                    // the MIPs need to be re-evaluated before being checked below
                    getControls().cloneInitialStateIfNeeded();
                    xformsControl.markDirty();
                }

                if (!xformsControl.isRelevant() || (xformsControl.isReadonly() && !(xformsControl instanceof XFormsOutputControl))) {
                    // Controls accept event only if they are relevant and not readonly, except for xforms:output which may be readonly
                    if (indentedLogger.isDebugEnabled()) {
                        indentedLogger.logDebug(LOG_TYPE, "ignoring invalid client event on non-relevant or read-only control", "control id", eventTarget.getEffectiveId(), "event name", eventName);
                    }
                    return false;
                }

                if (!isExplicitlyAllowedExternalEvent(eventName)) {
                    // The event is not explicitly allowed: check for implicitly allowed events
                    if (xformsControl instanceof XFormsOutputControl) {
                        if (!allowedXFormsOutputExternalEvents.contains(eventName)) {
                            if (indentedLogger.isDebugEnabled()) {
                                indentedLogger.logDebug(LOG_TYPE, "ignoring invalid client event on xforms:output", "control id", eventTarget.getEffectiveId(), "event name", eventName);
                            }
                            return false;
                        }
                    } else if (xformsControl instanceof XFormsUploadControl) {
                        if (!allowedXFormsUploadExternalEvents.contains(eventName)) {
                            if (indentedLogger.isDebugEnabled()) {
                                indentedLogger.logDebug(LOG_TYPE, "ignoring invalid client event on xforms:upload", "control id", eventTarget.getEffectiveId(), "event name", eventName);
                            }
                            return false;
                        }
                    } else {
                        if (!allowedXFormsControlsExternalEvents.contains(eventName)) {
                            if (indentedLogger.isDebugEnabled()) {
                                indentedLogger.logDebug(LOG_TYPE, "ignoring invalid client event", "control id", eventTarget.getEffectiveId(), "event name", eventName);
                            }
                            return false;
                        }
                    }
                }
            }
        } else if (eventTarget instanceof XFormsModelSubmission) {
            // Target is a submission
            if (!isExplicitlyAllowedExternalEvent(eventName)) {
                // The event is not explicitly allowed: check for implicitly allowed events
                if (!allowedXFormsSubmissionExternalEvents.contains(eventName)) {
                    if (indentedLogger.isDebugEnabled()) {
                        indentedLogger.logDebug(LOG_TYPE, "ignoring invalid client event on xforms:submission", "submission id", eventTarget.getEffectiveId(), "event name", eventName);
                    }
                    return false;
                }
            }
        } else if (eventTarget instanceof XFormsContainingDocument) {
            // Target is the containing document
            // Check for implicitly allowed events
            if (!allowedXFormsContainingDocumentExternalEvents.contains(eventName)) {
                if (indentedLogger.isDebugEnabled()) {
                    indentedLogger.logDebug(LOG_TYPE, "ignoring invalid client event on containing document", "target id", eventTarget.getEffectiveId(), "event name", eventName);
                }
                return false;
            }
        } else {
            // Target is not a control
            if (!isExplicitlyAllowedExternalEvent(eventName)) {
                // The event is not explicitly allowed
                if (indentedLogger.isDebugEnabled()) {
                    indentedLogger.logDebug(LOG_TYPE, "ignoring invalid client event", "target id", eventTarget.getEffectiveId(), "event name", eventName);
                }
                return false;
            }
        }
        return true;
    }

    /**
     * Prepare the ContainingDocument for a sequence of external events.
     *
     * @param pipelineContext   current PipelineContext
     * @param response          ExternalContext.Response for xforms:submission[@replace = 'all'], or null
     * @param handleGoingOnline whether we are going online and therefore using optimized event handling
     */
    public void startExternalEventsSequence(PipelineContext pipelineContext, ExternalContext.Response response, boolean handleGoingOnline) {
        // Clear containing document state
        clearClientState();

        // Remember OutputStream
        this.response = response;

        // Initialize controls
        xformsControls.initialize(pipelineContext);

        // Start outermost action handler here if going online
        if (handleGoingOnline)
            startOutermostActionHandler();
    }

    /**
     * End a sequence of external events.
     *
     * @param pipelineContext   current PipelineContext
     * @param handleGoingOnline whether we are going online and therefore using optimized event handling
     */
    public void endExternalEventsSequence(PipelineContext pipelineContext, boolean handleGoingOnline) {

        // End outermost action handler here if going online
        if (handleGoingOnline)
            endOutermostActionHandler(pipelineContext);

        this.response = null;
    }

    /**
     * Return an OutputStream for xforms:submission[@replace = 'all']. Used by submission.
     *
     * @return OutputStream
     */
    public ExternalContext.Response getResponse() {
        return response;
    }

    public void performDefaultAction(PropertyContext propertyContext, XFormsEvent event) {

        final String eventName = event.getEventName();
        if (XFormsEvents.XXFORMS_LOAD.equals(eventName)) {
            // Internal load event
            final XXFormsLoadEvent xxformsLoadEvent = (XXFormsLoadEvent) event;
            final ExternalContext externalContext = (ExternalContext) propertyContext.getAttribute(PipelineContext.EXTERNAL_CONTEXT);
            try {
                final String resource = xxformsLoadEvent.getResource();

                final String pathInfo;
                final Map<String, String[]> parameters;

                final int qmIndex = resource.indexOf('?');
                if (qmIndex != -1) {
                    pathInfo = resource.substring(0, qmIndex);
                    parameters = NetUtils.decodeQueryString(resource.substring(qmIndex + 1), false);
                } else {
                    pathInfo = resource;
                    parameters = null;
                }
                externalContext.getResponse().sendRedirect(pathInfo, parameters, false, false, false);
            } catch (IOException e) {
                throw new ValidationException(e, getLocationData());
            }
        } else if (XFormsEvents.XXFORMS_ONLINE.equals(eventName)) {
            // Internal event for going online
            goOnline(propertyContext);
        } else if (XFormsEvents.XXFORMS_OFFLINE.equals(eventName)) {
            // Internal event for going offline
            goOffline(propertyContext);
        }
    }

    public void goOnline(PropertyContext propertyContext) {
        // Dispatch to all models
        for (XFormsModel currentModel: getModels()) {
            // TODO: Dispatch to children containers?
            dispatchEvent(propertyContext, new XXFormsOnlineEvent(this, currentModel));
        }
//        this.goingOnline = true;
        this.goingOffline = false;
    }

    public void goOffline(PropertyContext propertyContext) {

        // Handle inserts of controls marked as "offline insert triggers"
        final List<String> offlineInsertTriggerPrefixedIds = getStaticState().getOfflineInsertTriggerIds();
        if (offlineInsertTriggerPrefixedIds != null) {

            for (String currentPrefixedId: offlineInsertTriggerPrefixedIds) {
                final Object o = getObjectByEffectiveId(currentPrefixedId);// NOTE: won't work for triggers within repeats
                if (o instanceof XFormsTriggerControl) {
                    final XFormsTriggerControl trigger = (XFormsTriggerControl) o;
                    final XFormsEvent event = new XFormsDOMActivateEvent(this, trigger);
                    // This attribute is a temporary HACK, used to improve performance when going offline. It causes
                    // the insert action to not rebuild controls to adjust indexes after insertion, as well as always
                    // inserting based on the last node of the insert nodes-set. This probably wouldn't be needed if
                    // insert performance was good from the get go.
                    // TODO: check above now that repeat/insert/delete has been improved
                    event.setAttribute(XFormsConstants.NO_INDEX_ADJUSTMENT, new SequenceExtent(new Item[] { BooleanValue.TRUE }));
                    // Dispatch event n times
                    final int repeatCount = XFormsProperties.getOfflineRepeatCount(this);
                    for (int j = 0; j < repeatCount; j++)
                        dispatchEvent(propertyContext, event);
                }
            }
        }

        // Dispatch xxforms-offline to all models
        for (XFormsModel currentModel: getModels()) {
            // TODO: Dispatch to children containers
            dispatchEvent(propertyContext, new XXFormsOfflineEvent(this, currentModel));
        }
//        this.goingOnline = false;
        this.goingOffline = true;
    }

    public boolean goingOffline() {
        return goingOffline;
    }

    /**
     * Create an encoded dynamic state that represents the dynamic state of this XFormsContainingDocument.
     *
     * @param pipelineContext       current PipelineContext
     * @param isForceEncryption      whether to force encryption or not
     * @return                      encoded dynamic state
     */
    public String createEncodedDynamicState(PipelineContext pipelineContext, boolean isForceEncryption) {
        return XFormsUtils.encodeXML(pipelineContext, createDynamicStateDocument(),
            (isForceEncryption || XFormsProperties.isClientStateHandling(this)) ? XFormsProperties.getXFormsPassword() : null, false);
    }

    private Document createDynamicStateDocument() {

        final Document dynamicStateDocument;
        indentedLogger.startHandleOperation("", "encoding state");
        {
            dynamicStateDocument = Dom4jUtils.createDocument();
            final Element dynamicStateElement = dynamicStateDocument.addElement("dynamic-state");
            // Serialize instances
            {
                final Element instancesElement = dynamicStateElement.addElement("instances");
                serializeInstances(instancesElement);
            }

            // Serialize controls
            xformsControls.serializeControls(dynamicStateElement);
        }
        indentedLogger.endHandleOperation();

        return dynamicStateDocument;
    }


    /**
     * Restore the document's dynamic state given a serialized version of the dynamic state.
     *
     * @param pipelineContext       current PipelineContext
     * @param encodedDynamicState   serialized dynamic state
     */
    private void restoreDynamicState(PipelineContext pipelineContext, String encodedDynamicState) {

        // Get dynamic state document
        final Document dynamicStateDocument = XFormsUtils.decodeXML(pipelineContext, encodedDynamicState);

        // Restore models state
        {
            // Store instances state in PipelineContext for use down the line
            final Element instancesElement = dynamicStateDocument.getRootElement().element("instances");
            pipelineContext.setAttribute(XFORMS_DYNAMIC_STATE_RESTORE_INSTANCES, instancesElement);

            // Create XForms controls and models
            createControlsAndModels(pipelineContext, false);

            // Restore top-level models state, including instances
            restoreModelsState(pipelineContext);
        }

        // Restore controls state
        {
            // Store serialized control state for retrieval later
            final Map serializedControlStateMap = xformsControls.getSerializedControlStateMap(dynamicStateDocument.getRootElement());
            pipelineContext.setAttribute(XFORMS_DYNAMIC_STATE_RESTORE_CONTROLS, serializedControlStateMap);

            xformsControls.initializeState(pipelineContext, true);

            pipelineContext.setAttribute(XFORMS_DYNAMIC_STATE_RESTORE_CONTROLS, null);
        }

        // Indicate that instance restoration process is over
        pipelineContext.setAttribute(XFORMS_DYNAMIC_STATE_RESTORE_INSTANCES, null);
    }

    /**
     * Whether the containing document is in a phase of restoring the dynamic state.
     *
     * @param propertyContext   current context
     * @return                  true iif restore is in process
     */
    public boolean isRestoringDynamicState(PropertyContext propertyContext) {
        return propertyContext.getAttribute(XFormsContainingDocument.XFORMS_DYNAMIC_STATE_RESTORE_INSTANCES) != null;
    }

    public Map getSerializedControlStatesMap(PropertyContext propertyContext) {
        return (Map) propertyContext.getAttribute(XFormsContainingDocument.XFORMS_DYNAMIC_STATE_RESTORE_CONTROLS);
    }

    private void initialize(PipelineContext pipelineContext) {
        // This is called upon the first creation of the XForms engine only

        // Create XForms controls and models
<<<<<<< HEAD
        createControlsAndModels(pipelineContext, true);
=======
        createControlsAndModels(pipelineContext);

        // Before dispatching initialization events, remember that first refresh must be performed
        this.mustPerformInitializationFirstRefresh = XFormsProperties.isDispatchInitialEvents(this);
>>>>>>> 4a6d2c0a

        // Group all xforms-model-construct-done and xforms-ready events within a single outermost action handler in
        // order to optimize events
        // Perform deferred updates only for xforms-ready
        startOutermostActionHandler();

        // Initialize models
        initializeModels(pipelineContext);

        // Check for background asynchronous submissions
        processBackgroundAsynchronousSubmissions(pipelineContext);

        // End deferred behavior
        endOutermostActionHandler(pipelineContext);
    }

    private void createControlsAndModels(PipelineContext pipelineContext, boolean isInitialization) {

        // Gather static analysis information
        xformsStaticState.analyzeIfNecessary(pipelineContext);

        // Create XForms controls
        xformsControls = new XFormsControls(this, isInitialization);

        // Add models
        addAllModels();
    }

    protected void initializeNestedControls(PropertyContext propertyContext) {
        // Call-back from super class models initialization

        // This is important because if controls use binds, those must be up to date
        rebuildRecalculateIfNeeded(propertyContext);

        // Initialize controls
        xformsControls.initialize(propertyContext);
    }

    private Stack<XFormsEvent> eventStack = new Stack<XFormsEvent>();

    public void startHandleEvent(XFormsEvent event) {
        eventStack.push(event);
    }

    public void endHandleEvent() {
        eventStack.pop();
    }

    /**
     * Return the event being processed by the current event handler, null if no event is being processed.
     */
    public XFormsEvent getCurrentEvent() {
        return (eventStack.size() == 0) ? null : eventStack.peek();
    }

    public List getEventHandlers(XBLContainer container) {
        return getStaticState().getEventHandlers(XFormsUtils.getEffectiveIdNoSuffix(getEffectiveId()));
    }

    public static void logWarningStatic(String type, String message, String... parameters) {
        final Logger globalLogger = XFormsServer.getLogger();
        IndentedLogger.logWarningStatic(globalLogger, "XForms", type, message, parameters);
    }

    public static void logErrorStatic(String type, String message, Throwable throwable) {
        final Logger globalLogger = XFormsServer.getLogger();
        IndentedLogger.logErrorStatic(globalLogger, "XForms", type, message, throwable);
    }

    /**
     * Return a logger given a category.
     *
     * @param loggingCategory   category
     * @return                  logger
     */
    public IndentedLogger getIndentedLogger(String loggingCategory) {
        return loggersMap.get(loggingCategory);
    }

    private static final Map<String, IndentedLogger> STATIC_LOGGERS_MAP = new HashMap<String, IndentedLogger>();

    /**
     * Return a static logger given all the details.
     *
     * @param localLogger       local logger, used only if separate loggers are configured
     * @param globalLogger      global logger, usually XFormsServer.getLogger()
     * @param category          category
     * @return                  logger
     */
    public static IndentedLogger getIndentedLogger(Logger localLogger, Logger globalLogger, String category) {

        final IndentedLogger existingIndentedLogger = STATIC_LOGGERS_MAP.get(category);
        if (existingIndentedLogger != null) {
            return existingIndentedLogger;
        }

        final IndentedLogger indentedLogger;
        final Logger logger;
        final boolean isDebugEnabled;
        if (XFormsServer.USE_SEPARATE_LOGGERS) {
            logger = localLogger;
            isDebugEnabled = logger.isDebugEnabled();
        } else {
            logger = globalLogger;
            isDebugEnabled = XFormsProperties.getDebugLogging().contains(category);
        }
        indentedLogger = new IndentedLogger(logger, isDebugEnabled, category);

        STATIC_LOGGERS_MAP.put(category, indentedLogger);

        return indentedLogger;
    }
}<|MERGE_RESOLUTION|>--- conflicted
+++ resolved
@@ -758,7 +758,7 @@
 
         if (activeSubmission != null) {
             // Scripts occurring after the submission takes place should not run
-            logWarning("", "xxforms:script will be ignored because two-pass submission started", "script id", scriptId);
+            indentedLogger.logWarning("", "xxforms:script will be ignored because two-pass submission started", "script id", scriptId);
             return;
         }
 
@@ -1516,14 +1516,7 @@
         // This is called upon the first creation of the XForms engine only
 
         // Create XForms controls and models
-<<<<<<< HEAD
         createControlsAndModels(pipelineContext, true);
-=======
-        createControlsAndModels(pipelineContext);
-
-        // Before dispatching initialization events, remember that first refresh must be performed
-        this.mustPerformInitializationFirstRefresh = XFormsProperties.isDispatchInitialEvents(this);
->>>>>>> 4a6d2c0a
 
         // Group all xforms-model-construct-done and xforms-ready events within a single outermost action handler in
         // order to optimize events
